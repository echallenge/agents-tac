{
    "_meta": {
        "hash": {
<<<<<<< HEAD
            "sha256": "8f997ba75fd463fca0e7f9538b4054d0fede292952a6733226865c94b8ed1748"
=======
            "sha256": "9aef803e2dd9b9801a379513465be8eb41c7f08d4438fd7986c5f582d31a26f8"
>>>>>>> 19496583
        },
        "pipfile-spec": 6,
        "requires": {
            "python_version": "3.7"
        },
        "sources": [
            {
                "name": "pypi",
                "url": "https://pypi.org/simple",
                "verify_ssl": true
            },
            {
                "name": "test-pypi",
                "url": "https://test.pypi.org/simple",
                "verify_ssl": true
            }
        ]
    },
    "default": {
        "aea": {
            "hashes": [
                "sha256:5a61ef8df80647b3a5021e48359594b8a3dde20f12359f67f2bb1a07e190c1cd",
                "sha256:adb8185b7c948baebc5d277f14a3e764f1c61c6ad9a37e9453ea2af9f023a0a9"
            ],
            "index": "test-pypi",
            "version": "==0.1.1"
        },
        "alabaster": {
            "hashes": [
                "sha256:446438bdcca0e05bd45ea2de1668c1d9b032e1a9154c2c259092d77031ddd359",
                "sha256:a661d72d58e6ea8a57f7a86e37d86716863ee5e92788398526d58b26a4e4dc02"
            ],
            "version": "==0.7.12"
        },
        "aniso8601": {
            "hashes": [
                "sha256:529dcb1f5f26ee0df6c0a1ee84b7b27197c3c50fc3a6321d66c544689237d072",
                "sha256:c033f63d028b9a58e3ab0c2c7d0532ab4bfa7452bfc788fbfe3ddabd327b181a"
            ],
            "version": "==8.0.0"
        },
        "asn1crypto": {
            "hashes": [
                "sha256:2f1adbb7546ed199e3c90ef23ec95c5cf3585bac7d11fb7eb562a3fe89c64e87",
                "sha256:9d5c20441baf0cb60a4ac34cc447c6c189024b6b4c6cd7877034f4965c464e49"
            ],
            "version": "==0.24.0"
        },
        "attrs": {
            "hashes": [
                "sha256:69c0dbf2ed392de1cb5ec704444b08a5ef81680a61cb899dc08127123af36a79",
                "sha256:f0b870f674851ecbfbbbd364d6b5cbdff9dcedbc7f3f5e18a6891057f21fe399"
            ],
            "version": "==19.1.0"
        },
        "babel": {
            "hashes": [
                "sha256:af92e6106cb7c55286b25b38ad7695f8b4efb36a90ba483d7f7a6628c46158ab",
                "sha256:e86135ae101e31e2c8ec20a4e0c5220f4eed12487d5cf3f78be7e98d3a57fc28"
            ],
            "version": "==2.7.0"
        },
        "base58": {
            "hashes": [
                "sha256:1e42993c0628ed4f898c03b522b26af78fb05115732549b21a028bc4633d19ab",
                "sha256:6aa0553e477478993588303c54659d15e3c17ae062508c854a8b752d07c716bd",
                "sha256:9a793c599979c497800eb414c852b80866f28daaed5494703fc129592cc83e60"
            ],
            "index": "pypi",
            "version": "==1.0.3"
        },
        "bleach": {
            "hashes": [
                "sha256:213336e49e102af26d9cde77dd2d0397afabc5a6bf2fed985dc35b5d1e285a16",
                "sha256:3fdf7f77adcf649c9911387df51254b813185e32b2c6619f690b593a617e19fa"
            ],
            "version": "==3.1.0"
        },
        "certifi": {
            "hashes": [
                "sha256:e4f3620cfea4f83eedc95b24abd9cd56f3c4b146dd0177e83a21b4eb49e21e50",
                "sha256:fd7c7c74727ddcf00e9acd26bba8da604ffec95bf1c2144e67aff7a8b50e6cef"
            ],
            "version": "==2019.9.11"
        },
        "cffi": {
            "hashes": [
                "sha256:041c81822e9f84b1d9c401182e174996f0bae9991f33725d059b771744290774",
                "sha256:046ef9a22f5d3eed06334d01b1e836977eeef500d9b78e9ef693f9380ad0b83d",
                "sha256:066bc4c7895c91812eff46f4b1c285220947d4aa46fa0a2651ff85f2afae9c90",
                "sha256:066c7ff148ae33040c01058662d6752fd73fbc8e64787229ea8498c7d7f4041b",
                "sha256:2444d0c61f03dcd26dbf7600cf64354376ee579acad77aef459e34efcb438c63",
                "sha256:300832850b8f7967e278870c5d51e3819b9aad8f0a2c8dbe39ab11f119237f45",
                "sha256:34c77afe85b6b9e967bd8154e3855e847b70ca42043db6ad17f26899a3df1b25",
                "sha256:46de5fa00f7ac09f020729148ff632819649b3e05a007d286242c4882f7b1dc3",
                "sha256:4aa8ee7ba27c472d429b980c51e714a24f47ca296d53f4d7868075b175866f4b",
                "sha256:4d0004eb4351e35ed950c14c11e734182591465a33e960a4ab5e8d4f04d72647",
                "sha256:4e3d3f31a1e202b0f5a35ba3bc4eb41e2fc2b11c1eff38b362de710bcffb5016",
                "sha256:50bec6d35e6b1aaeb17f7c4e2b9374ebf95a8975d57863546fa83e8d31bdb8c4",
                "sha256:55cad9a6df1e2a1d62063f79d0881a414a906a6962bc160ac968cc03ed3efcfb",
                "sha256:5662ad4e4e84f1eaa8efce5da695c5d2e229c563f9d5ce5b0113f71321bcf753",
                "sha256:59b4dc008f98fc6ee2bb4fd7fc786a8d70000d058c2bbe2698275bc53a8d3fa7",
                "sha256:73e1ffefe05e4ccd7bcea61af76f36077b914f92b76f95ccf00b0c1b9186f3f9",
                "sha256:a1f0fd46eba2d71ce1589f7e50a9e2ffaeb739fb2c11e8192aa2b45d5f6cc41f",
                "sha256:a2e85dc204556657661051ff4bab75a84e968669765c8a2cd425918699c3d0e8",
                "sha256:a5457d47dfff24882a21492e5815f891c0ca35fefae8aa742c6c263dac16ef1f",
                "sha256:a8dccd61d52a8dae4a825cdbb7735da530179fea472903eb871a5513b5abbfdc",
                "sha256:ae61af521ed676cf16ae94f30fe202781a38d7178b6b4ab622e4eec8cefaff42",
                "sha256:b012a5edb48288f77a63dba0840c92d0504aa215612da4541b7b42d849bc83a3",
                "sha256:d2c5cfa536227f57f97c92ac30c8109688ace8fa4ac086d19d0af47d134e2909",
                "sha256:d42b5796e20aacc9d15e66befb7a345454eef794fdb0737d1af593447c6c8f45",
                "sha256:dee54f5d30d775f525894d67b1495625dd9322945e7fee00731952e0368ff42d",
                "sha256:e070535507bd6aa07124258171be2ee8dfc19119c28ca94c9dfb7efd23564512",
                "sha256:e1ff2748c84d97b065cc95429814cdba39bcbd77c9c85c89344b317dc0d9cbff",
                "sha256:ed851c75d1e0e043cbf5ca9a8e1b13c4c90f3fbd863dacb01c0808e2b5204201"
            ],
            "version": "==1.12.3"
        },
        "chardet": {
            "hashes": [
                "sha256:84ab92ed1c4d4f16916e05906b6b75a6c0fb5db821cc65e70cbd64a3e2a5eaae",
                "sha256:fc323ffcaeaed0e0a02bf4d117757b98aed530d9ed4531e3e15460124c106691"
            ],
            "version": "==3.0.4"
        },
        "click": {
            "hashes": [
                "sha256:2335065e6395b9e67ca716de5f7526736bfa6ceead690adf616d925bdc622b13",
                "sha256:5b94b49521f6456670fdb30cd82a4eca9412788a93fa6dd6df72c94d5a8ff2d7"
            ],
            "version": "==7.0"
        },
        "colorlog": {
            "hashes": [
                "sha256:3cf31b25cbc8f86ec01fef582ef3b840950dea414084ed19ab922c8b493f9b42",
                "sha256:450f52ea2a2b6ebb308f034ea9a9b15cea51e65650593dca1da3eb792e4e4981"
            ],
            "index": "pypi",
            "version": "==4.0.2"
        },
        "cryptography": {
            "hashes": [
                "sha256:24b61e5fcb506424d3ec4e18bca995833839bf13c59fc43e530e488f28d46b8c",
                "sha256:25dd1581a183e9e7a806fe0543f485103232f940fcfc301db65e630512cce643",
                "sha256:3452bba7c21c69f2df772762be0066c7ed5dc65df494a1d53a58b683a83e1216",
                "sha256:41a0be220dd1ed9e998f5891948306eb8c812b512dc398e5a01846d855050799",
                "sha256:5751d8a11b956fbfa314f6553d186b94aa70fdb03d8a4d4f1c82dcacf0cbe28a",
                "sha256:5f61c7d749048fa6e3322258b4263463bfccefecb0dd731b6561cb617a1d9bb9",
                "sha256:72e24c521fa2106f19623a3851e9f89ddfdeb9ac63871c7643790f872a305dfc",
                "sha256:7b97ae6ef5cba2e3bb14256625423413d5ce8d1abb91d4f29b6d1a081da765f8",
                "sha256:961e886d8a3590fd2c723cf07be14e2a91cf53c25f02435c04d39e90780e3b53",
                "sha256:96d8473848e984184b6728e2c9d391482008646276c3ff084a1bd89e15ff53a1",
                "sha256:ae536da50c7ad1e002c3eee101871d93abdc90d9c5f651818450a0d3af718609",
                "sha256:b0db0cecf396033abb4a93c95d1602f268b3a68bb0a9cc06a7cff587bb9a7292",
                "sha256:cfee9164954c186b191b91d4193989ca994703b2fff406f71cf454a2d3c7327e",
                "sha256:e6347742ac8f35ded4a46ff835c60e68c22a536a8ae5c4422966d06946b6d4c6",
                "sha256:f27d93f0139a3c056172ebb5d4f9056e770fdf0206c2f422ff2ebbad142e09ed",
                "sha256:f57b76e46a58b63d1c6375017f4564a28f19a5ca912691fd2e4261b3414b618d"
            ],
            "index": "pypi",
            "version": "==2.7"
        },
        "cycler": {
            "hashes": [
                "sha256:1d8a5ae1ff6c5cf9b93e8811e581232ad8920aeec647c37316ceac982b08cb2d",
                "sha256:cd7b2d1018258d7247a71425e9f26463dfb444d411c39569972f4ce586b0c9d8"
            ],
            "version": "==0.10.0"
        },
        "decorator": {
            "hashes": [
                "sha256:86156361c50488b84a3f148056ea716ca587df2f0de1d34750d35c21312725de",
                "sha256:f069f3a01830ca754ba5258fde2278454a0b5b79e0d7f5c13b3b97e57d4acff6"
            ],
            "version": "==4.4.0"
        },
        "defusedxml": {
            "hashes": [
                "sha256:6687150770438374ab581bb7a1b327a847dd9c5749e396102de3fad4e8a3ef93",
                "sha256:f684034d135af4c6cbb949b8a4d2ed61634515257a67299e5f940fbaa34377f5"
            ],
            "version": "==0.6.0"
        },
        "docutils": {
            "hashes": [
                "sha256:6c4f696463b79f1fb8ba0c594b63840ebd41f059e92b31957c46b74a4599b6d0",
                "sha256:9e4d7ecfc600058e07ba661411a2b7de2fd0fafa17d1a7f7361cd47b1175c827",
                "sha256:a2aeea129088da402665e92e0b25b04b073c04b2dce4ab65caaa38b7ce2e1a99"
            ],
            "version": "==0.15.2"
        },
        "entrypoints": {
            "hashes": [
                "sha256:589f874b313739ad35be6e0cd7efde2a4e9b6fea91edcc34e58ecbb8dbe56d19",
                "sha256:c70dd71abe5a8c85e55e12c19bd91ccfeec11a6e99044204511f9ed547d48451"
            ],
            "version": "==0.3"
        },
        "fetchai-ledger-api": {
            "git": "https://github.com/fetchai/ledger-api-py.git",
            "ref": "1c57c2efc5bacd506cc35e94cc9b520e15ad038a"
        },
        "flask": {
            "hashes": [
                "sha256:13f9f196f330c7c2c5d7a5cf91af894110ca0215ac051b5844701f2bfd934d52",
                "sha256:45eb5a6fd193d6cf7e0cf5d8a5b31f83d5faae0293695626f539a823e93b13f6"
            ],
            "version": "==1.1.1"
        },
        "flask-restful": {
            "hashes": [
                "sha256:ecd620c5cc29f663627f99e04f17d1f16d095c83dc1d618426e2ad68b03092f8",
                "sha256:f8240ec12349afe8df1db168ea7c336c4e5b0271a36982bff7394f93275f2ca9"
            ],
            "index": "pypi",
            "version": "==0.3.7"
        },
        "graphviz": {
            "hashes": [
                "sha256:dc08677f37c65a4a480f00df4bd0d19a0a103c06aad95f21a37f0b7fd440de81",
                "sha256:df54c2e0d2c8df6aee3397eb44de186d94e2a0610f4052649bfbb26d03d56850"
            ],
            "version": "==0.13"
        },
        "idna": {
            "hashes": [
                "sha256:c357b3f628cf53ae2c4c05627ecc484553142ca23264e593d327bcde5e9c3407",
                "sha256:ea8b7f6188e6fa117537c3df7da9fc686d485087abf6ac197f9c46432f7e4a3c"
            ],
            "version": "==2.8"
        },
        "imagesize": {
            "hashes": [
                "sha256:3f349de3eb99145973fefb7dbe38554414e5c30abd0c8e4b970a7c9d09f3a1d8",
                "sha256:f3832918bc3c66617f92e35f5d70729187676313caa60c187eb0f28b8fe5e3b5"
            ],
            "version": "==1.1.0"
        },
        "ipython-genutils": {
            "hashes": [
                "sha256:72dd37233799e619666c9f639a9da83c34013a73e8bbc79a7a6348d93c61fab8",
                "sha256:eb2e116e75ecef9d4d228fdc66af54269afa26ab4463042e33785b887c628ba8"
            ],
            "version": "==0.2.0"
        },
        "itsdangerous": {
            "hashes": [
                "sha256:321b033d07f2a4136d3ec762eac9f16a10ccd60f53c0c91af90217ace7ba1f19",
                "sha256:b12271b2047cb23eeb98c8b5622e2e5c5e9abd9784a153e9d8ef9cb4dd09d749"
            ],
            "version": "==1.1.0"
        },
        "jinja2": {
            "hashes": [
                "sha256:065c4f02ebe7f7cf559e49ee5a95fb800a9e4528727aec6f24402a5374c65013",
                "sha256:14dd6caf1527abb21f08f86c784eac40853ba93edb79552aa1e4b8aef1b61c7b"
            ],
            "version": "==2.10.1"
        },
        "jsonpatch": {
            "hashes": [
                "sha256:83f29a2978c13da29bfdf89da9d65542d62576479caf215df19632d7dc04c6e6",
                "sha256:cbb72f8bf35260628aea6b508a107245f757d1ec839a19c34349985e2c05645a"
            ],
            "version": "==1.24"
        },
        "jsonpointer": {
            "hashes": [
                "sha256:c192ba86648e05fdae4f08a17ec25180a9aef5008d973407b581798a83975362",
                "sha256:ff379fa021d1b81ab539f5ec467c7745beb1a5671463f9dcc2b2d458bd361c1e"
            ],
            "version": "==2.0"
        },
        "jsonschema": {
            "hashes": [
                "sha256:5f9c0a719ca2ce14c5de2fd350a64fd2d13e8539db29836a86adc990bb1a068f",
                "sha256:8d4a2b7b6c2237e0199c8ea1a6d3e05bf118e289ae2b9d7ba444182a2959560d"
            ],
            "version": "==3.0.2"
        },
        "jupyter-core": {
            "hashes": [
                "sha256:2c6e7c1e9f2ac45b5c2ceea5730bc9008d92fe59d0725eac57b04c0edfba24f7",
                "sha256:f4fa22d6cf25f34807c995f22d2923693575c70f02557bcbfbe59bd5ec8d8b84"
            ],
            "version": "==4.5.0"
        },
        "kiwisolver": {
            "hashes": [
                "sha256:05b5b061e09f60f56244adc885c4a7867da25ca387376b02c1efc29cc16bcd0f",
                "sha256:26f4fbd6f5e1dabff70a9ba0d2c4bd30761086454aa30dddc5b52764ee4852b7",
                "sha256:3b2378ad387f49cbb328205bda569b9f87288d6bc1bf4cd683c34523a2341efe",
                "sha256:400599c0fe58d21522cae0e8b22318e09d9729451b17ee61ba8e1e7c0346565c",
                "sha256:47b8cb81a7d18dbaf4fed6a61c3cecdb5adec7b4ac292bddb0d016d57e8507d5",
                "sha256:53eaed412477c836e1b9522c19858a8557d6e595077830146182225613b11a75",
                "sha256:58e626e1f7dfbb620d08d457325a4cdac65d1809680009f46bf41eaf74ad0187",
                "sha256:5a52e1b006bfa5be04fe4debbcdd2688432a9af4b207a3f429c74ad625022641",
                "sha256:5c7ca4e449ac9f99b3b9d4693debb1d6d237d1542dd6a56b3305fe8a9620f883",
                "sha256:682e54f0ce8f45981878756d7203fd01e188cc6c8b2c5e2cf03675390b4534d5",
                "sha256:79bfb2f0bd7cbf9ea256612c9523367e5ec51d7cd616ae20ca2c90f575d839a2",
                "sha256:7f4dd50874177d2bb060d74769210f3bce1af87a8c7cf5b37d032ebf94f0aca3",
                "sha256:8944a16020c07b682df861207b7e0efcd2f46c7488619cb55f65882279119389",
                "sha256:8aa7009437640beb2768bfd06da049bad0df85f47ff18426261acecd1cf00897",
                "sha256:939f36f21a8c571686eb491acfffa9c7f1ac345087281b412d63ea39ca14ec4a",
                "sha256:9733b7f64bd9f807832d673355f79703f81f0b3e52bfce420fc00d8cb28c6a6c",
                "sha256:a02f6c3e229d0b7220bd74600e9351e18bc0c361b05f29adae0d10599ae0e326",
                "sha256:a0c0a9f06872330d0dd31b45607197caab3c22777600e88031bfe66799e70bb0",
                "sha256:acc4df99308111585121db217681f1ce0eecb48d3a828a2f9bbf9773f4937e9e",
                "sha256:b64916959e4ae0ac78af7c3e8cef4becee0c0e9694ad477b4c6b3a536de6a544",
                "sha256:d3fcf0819dc3fea58be1fd1ca390851bdb719a549850e708ed858503ff25d995",
                "sha256:d52e3b1868a4e8fd18b5cb15055c76820df514e26aa84cc02f593d99fef6707f",
                "sha256:db1a5d3cc4ae943d674718d6c47d2d82488ddd94b93b9e12d24aabdbfe48caee",
                "sha256:e3a21a720791712ed721c7b95d433e036134de6f18c77dbe96119eaf7aa08004",
                "sha256:e8bf074363ce2babeb4764d94f8e65efd22e6a7c74860a4f05a6947afc020ff2",
                "sha256:f16814a4a96dc04bf1da7d53ee8d5b1d6decfc1a92a63349bb15d37b6a263dd9",
                "sha256:f2b22153870ca5cf2ab9c940d7bc38e8e9089fa0f7e5856ea195e1cf4ff43d5a",
                "sha256:f790f8b3dff3d53453de6a7b7ddd173d2e020fb160baff578d578065b108a05f"
            ],
            "version": "==1.1.0"
        },
        "markupsafe": {
            "hashes": [
                "sha256:00bc623926325b26bb9605ae9eae8a215691f33cae5df11ca5424f06f2d1f473",
                "sha256:09027a7803a62ca78792ad89403b1b7a73a01c8cb65909cd876f7fcebd79b161",
                "sha256:09c4b7f37d6c648cb13f9230d847adf22f8171b1ccc4d5682398e77f40309235",
                "sha256:1027c282dad077d0bae18be6794e6b6b8c91d58ed8a8d89a89d59693b9131db5",
                "sha256:24982cc2533820871eba85ba648cd53d8623687ff11cbb805be4ff7b4c971aff",
                "sha256:29872e92839765e546828bb7754a68c418d927cd064fd4708fab9fe9c8bb116b",
                "sha256:43a55c2930bbc139570ac2452adf3d70cdbb3cfe5912c71cdce1c2c6bbd9c5d1",
                "sha256:46c99d2de99945ec5cb54f23c8cd5689f6d7177305ebff350a58ce5f8de1669e",
                "sha256:500d4957e52ddc3351cabf489e79c91c17f6e0899158447047588650b5e69183",
                "sha256:535f6fc4d397c1563d08b88e485c3496cf5784e927af890fb3c3aac7f933ec66",
                "sha256:62fe6c95e3ec8a7fad637b7f3d372c15ec1caa01ab47926cfdf7a75b40e0eac1",
                "sha256:6dd73240d2af64df90aa7c4e7481e23825ea70af4b4922f8ede5b9e35f78a3b1",
                "sha256:717ba8fe3ae9cc0006d7c451f0bb265ee07739daf76355d06366154ee68d221e",
                "sha256:79855e1c5b8da654cf486b830bd42c06e8780cea587384cf6545b7d9ac013a0b",
                "sha256:7c1699dfe0cf8ff607dbdcc1e9b9af1755371f92a68f706051cc8c37d447c905",
                "sha256:88e5fcfb52ee7b911e8bb6d6aa2fd21fbecc674eadd44118a9cc3863f938e735",
                "sha256:8defac2f2ccd6805ebf65f5eeb132adcf2ab57aa11fdf4c0dd5169a004710e7d",
                "sha256:98c7086708b163d425c67c7a91bad6e466bb99d797aa64f965e9d25c12111a5e",
                "sha256:9add70b36c5666a2ed02b43b335fe19002ee5235efd4b8a89bfcf9005bebac0d",
                "sha256:9bf40443012702a1d2070043cb6291650a0841ece432556f784f004937f0f32c",
                "sha256:ade5e387d2ad0d7ebf59146cc00c8044acbd863725f887353a10df825fc8ae21",
                "sha256:b00c1de48212e4cc9603895652c5c410df699856a2853135b3967591e4beebc2",
                "sha256:b1282f8c00509d99fef04d8ba936b156d419be841854fe901d8ae224c59f0be5",
                "sha256:b2051432115498d3562c084a49bba65d97cf251f5a331c64a12ee7e04dacc51b",
                "sha256:ba59edeaa2fc6114428f1637ffff42da1e311e29382d81b339c1817d37ec93c6",
                "sha256:c8716a48d94b06bb3b2524c2b77e055fb313aeb4ea620c8dd03a105574ba704f",
                "sha256:cd5df75523866410809ca100dc9681e301e3c27567cf498077e8551b6d20e42f",
                "sha256:e249096428b3ae81b08327a63a485ad0878de3fb939049038579ac0ef61e17e7"
            ],
            "version": "==1.1.1"
        },
        "matplotlib": {
            "hashes": [
                "sha256:1febd22afe1489b13c6749ea059d392c03261b2950d1d45c17e3aed812080c93",
                "sha256:31a30d03f39528c79f3a592857be62a08595dec4ac034978ecd0f814fa0eec2d",
                "sha256:4442ce720907f67a79d45de9ada47be81ce17e6c2f448b3c64765af93f6829c9",
                "sha256:796edbd1182cbffa7e1e7a97f1e141f875a8501ba8dd834269ae3cd45a8c976f",
                "sha256:934e6243df7165aad097572abf5b6003c77c9b6c480c3c4de6f2ef1b5fdd4ec0",
                "sha256:bab9d848dbf1517bc58d1f486772e99919b19efef5dd8596d4b26f9f5ee08b6b",
                "sha256:c1fe1e6cdaa53f11f088b7470c2056c0df7d80ee4858dadf6cbe433fcba4323b",
                "sha256:e5b8aeca9276a3a988caebe9f08366ed519fff98f77c6df5b64d7603d0e42e36",
                "sha256:ec6bd0a6a58df3628ff269978f4a4b924a0d371ad8ce1f8e2b635b99e482877a"
            ],
            "index": "pypi",
            "version": "==3.1.1"
        },
        "mistune": {
            "hashes": [
                "sha256:59a3429db53c50b5c6bcc8a07f8848cb00d7dc8bdb431a4ab41920d201d4756e",
                "sha256:88a1051873018da288eee8538d476dffe1262495144b33ecb586c4ab266bb8d4"
            ],
            "version": "==0.8.4"
        },
        "nbconvert": {
            "hashes": [
                "sha256:427a468ec26e7d68a529b95f578d5cbf018cb4c1f889e897681c2b6d11897695",
                "sha256:48d3c342057a2cf21e8df820d49ff27ab9f25fc72b8f15606bd47967333b2709"
            ],
            "version": "==5.6.0"
        },
        "nbformat": {
            "hashes": [
                "sha256:b9a0dbdbd45bb034f4f8893cafd6f652ea08c8c1674ba83f2dc55d3955743b0b",
                "sha256:f7494ef0df60766b7cabe0a3651556345a963b74dbc16bc7c18479041170d402"
            ],
            "version": "==4.4.0"
        },
        "nbsphinx": {
            "hashes": [
                "sha256:b794219e465b3aab500b800884ff40fd152bb19d8b6f87580de1f3a07170aef8",
                "sha256:c39176496b17e34c7a53b13350468ea7d5e076997efbeedd52352a340ade4d3b"
            ],
            "index": "pypi",
            "version": "==0.4.2"
        },
        "numpy": {
            "hashes": [
                "sha256:05dbfe72684cc14b92568de1bc1f41e5f62b00f714afc9adee42f6311738091f",
                "sha256:0d82cb7271a577529d07bbb05cb58675f2deb09772175fab96dc8de025d8ac05",
                "sha256:10132aa1fef99adc85a905d82e8497a580f83739837d7cbd234649f2e9b9dc58",
                "sha256:12322df2e21f033a60c80319c25011194cd2a21294cc66fee0908aeae2c27832",
                "sha256:16f19b3aa775dddc9814e02a46b8e6ae6a54ed8cf143962b4e53f0471dbd7b16",
                "sha256:3d0b0989dd2d066db006158de7220802899a1e5c8cf622abe2d0bd158fd01c2c",
                "sha256:438a3f0e7b681642898fd7993d38e2bf140a2d1eafaf3e89bb626db7f50db355",
                "sha256:5fd214f482ab53f2cea57414c5fb3e58895b17df6e6f5bca5be6a0bb6aea23bb",
                "sha256:73615d3edc84dd7c4aeb212fa3748fb83217e00d201875a47327f55363cef2df",
                "sha256:7bd355ad7496f4ce1d235e9814ec81ee3d28308d591c067ce92e49f745ba2c2f",
                "sha256:7d077f2976b8f3de08a0dcf5d72083f4af5411e8fddacd662aae27baa2601196",
                "sha256:a4092682778dc48093e8bda8d26ee8360153e2047826f95a3f5eae09f0ae3abf",
                "sha256:b458de8624c9f6034af492372eb2fee41a8e605f03f4732f43fc099e227858b2",
                "sha256:e70fc8ff03a961f13363c2c95ef8285e0cf6a720f8271836f852cc0fa64e97c8",
                "sha256:ee8e9d7cad5fe6dde50ede0d2e978d81eafeaa6233fb0b8719f60214cf226578",
                "sha256:f4a4f6aba148858a5a5d546a99280f71f5ee6ec8182a7d195af1a914195b21a2"
            ],
            "index": "pypi",
            "version": "==1.17.2"
        },
        "oef": {
            "hashes": [
                "sha256:bbe0d85b1fa104868f5971c3c56deefe1f5104c647fa795a84e68a8034e01480",
                "sha256:c3c2ffef83b961febbf7deaf163601536e4332f0b96ff2518f2f4f7ec4fdafee"
            ],
            "index": "test-pypi",
            "version": "==0.6.10"
        },
        "packaging": {
            "hashes": [
                "sha256:a7ac867b97fdc07ee80a8058fe4435ccd274ecc3b0ed61d852d7d53055528cf9",
                "sha256:c491ca87294da7cc01902edbe30a5bc6c4c28172b5138ab4e4aa1b9d7bfaeafe"
            ],
            "version": "==19.1"
        },
        "pandocfilters": {
            "hashes": [
                "sha256:b3dd70e169bb5449e6bc6ff96aea89c5eea8c5f6ab5e207fc2f521a2cf4a0da9"
            ],
            "version": "==1.4.2"
        },
        "pbr": {
            "hashes": [
                "sha256:2c8e420cd4ed4cec4e7999ee47409e876af575d4c35a45840d59e8b5f3155ab8",
                "sha256:b32c8ccaac7b1a20c0ce00ce317642e6cf231cf038f9875e0280e28af5bf7ac9"
            ],
            "version": "==5.4.3"
        },
        "pillow": {
            "hashes": [
                "sha256:0804f77cb1e9b6dbd37601cee11283bba39a8d44b9ddb053400c58e0c0d7d9de",
                "sha256:0ab7c5b5d04691bcbd570658667dd1e21ca311c62dcfd315ad2255b1cd37f64f",
                "sha256:0b3e6cf3ea1f8cecd625f1420b931c83ce74f00c29a0ff1ce4385f99900ac7c4",
                "sha256:365c06a45712cd723ec16fa4ceb32ce46ad201eb7bbf6d3c16b063c72b61a3ed",
                "sha256:38301fbc0af865baa4752ddae1bb3cbb24b3d8f221bf2850aad96b243306fa03",
                "sha256:3aef1af1a91798536bbab35d70d35750bd2884f0832c88aeb2499aa2d1ed4992",
                "sha256:3fe0ab49537d9330c9bba7f16a5f8b02da615b5c809cdf7124f356a0f182eccd",
                "sha256:45a619d5c1915957449264c81c008934452e3fd3604e36809212300b2a4dab68",
                "sha256:49f90f147883a0c3778fd29d3eb169d56416f25758d0f66775db9184debc8010",
                "sha256:571b5a758baf1cb6a04233fb23d6cf1ca60b31f9f641b1700bfaab1194020555",
                "sha256:5ac381e8b1259925287ccc5a87d9cf6322a2dc88ae28a97fe3e196385288413f",
                "sha256:6153db744a743c0c8c91b8e3b9d40e0b13a5d31dbf8a12748c6d9bfd3ddc01ad",
                "sha256:6fd63afd14a16f5d6b408f623cc2142917a1f92855f0df997e09a49f0341be8a",
                "sha256:70acbcaba2a638923c2d337e0edea210505708d7859b87c2bd81e8f9902ae826",
                "sha256:70b1594d56ed32d56ed21a7fbb2a5c6fd7446cdb7b21e749c9791eac3a64d9e4",
                "sha256:76638865c83b1bb33bcac2a61ce4d13c17dba2204969dedb9ab60ef62bede686",
                "sha256:7b2ec162c87fc496aa568258ac88631a2ce0acfe681a9af40842fc55deaedc99",
                "sha256:7cee2cef07c8d76894ebefc54e4bb707dfc7f258ad155bd61d87f6cd487a70ff",
                "sha256:7d16d4498f8b374fc625c4037742fbdd7f9ac383fd50b06f4df00c81ef60e829",
                "sha256:b50bc1780681b127e28f0075dfb81d6135c3a293e0c1d0211133c75e2179b6c0",
                "sha256:bd0582f831ad5bcad6ca001deba4568573a4675437db17c4031939156ff339fa",
                "sha256:cfd40d8a4b59f7567620410f966bb1f32dc555b2b19f82a91b147fac296f645c",
                "sha256:e3ae410089de680e8f84c68b755b42bc42c0ceb8c03dbea88a5099747091d38e",
                "sha256:e9046e559c299b395b39ac7dbf16005308821c2f24a63cae2ab173bd6aa11616",
                "sha256:ef6be704ae2bc8ad0ebc5cb850ee9139493b0fc4e81abcc240fb392a63ebc808",
                "sha256:f8dc19d92896558f9c4317ee365729ead9d7bbcf2052a9a19a3ef17abbb8ac5b"
            ],
            "version": "==6.1.0"
        },
        "protobuf": {
            "hashes": [
                "sha256:00a1b0b352dc7c809749526d1688a64b62ea400c5b05416f93cfb1b11a036295",
                "sha256:01acbca2d2c8c3f7f235f1842440adbe01bbc379fa1cbdd80753801432b3fae9",
                "sha256:0a795bca65987b62d6b8a2d934aa317fd1a4d06a6dd4df36312f5b0ade44a8d9",
                "sha256:0ec035114213b6d6e7713987a759d762dd94e9f82284515b3b7331f34bfaec7f",
                "sha256:31b18e1434b4907cb0113e7a372cd4d92c047ce7ba0fa7ea66a404d6388ed2c1",
                "sha256:32a3abf79b0bef073c70656e86d5bd68a28a1fbb138429912c4fc07b9d426b07",
                "sha256:55f85b7808766e5e3f526818f5e2aeb5ba2edcc45bcccede46a3ccc19b569cb0",
                "sha256:64ab9bc971989cbdd648c102a96253fdf0202b0c38f15bd34759a8707bdd5f64",
                "sha256:64cf847e843a465b6c1ba90fb6c7f7844d54dbe9eb731e86a60981d03f5b2e6e",
                "sha256:917c8662b585470e8fd42f052661fc66d59fccaae450a60044307dcbf82a3335",
                "sha256:a657e3c27870f2b16d4bd415b00d46a846a827758d1414600872b1dc57202178",
                "sha256:afed9003d7f2be2c3df20f64220c30faec441073731511728a2cb4cab4cd46a6",
                "sha256:bf8e05d638b585d1752c5a84247134a0350d3a8b73d3632489a014a9f6f1e758",
                "sha256:d831b047bd69becaf64019a47179eb22118a50dd008340655266a906c69c6417",
                "sha256:de2760583ed28749ff885789c1cbc6c9c06d6de92fc825740ab99deb2f25ea4d",
                "sha256:eabc4cf1bc19689af8022ba52fd668564a8d96e0d08f3b4732d26a64255216a4",
                "sha256:fcff6086c86fb1628d94ea455c7b9de898afc50378042927a59df8065a79a549"
            ],
            "version": "==3.9.1"
        },
        "pycparser": {
            "hashes": [
                "sha256:a988718abfad80b6b157acce7bf130a30876d27603738ac39f140993246b25b3"
            ],
            "version": "==2.19"
        },
        "pygments": {
            "hashes": [
                "sha256:71e430bc85c88a430f000ac1d9b331d2407f681d6f6aec95e8bcfbc3df5b0127",
                "sha256:881c4c157e45f30af185c1ffe8d549d48ac9127433f2c380c24b84572ad66297"
            ],
            "version": "==2.4.2"
        },
        "pyparsing": {
            "hashes": [
                "sha256:6f98a7b9397e206d78cc01df10131398f1c8b8510a2f4d97d9abd82e1aacdd80",
                "sha256:d9338df12903bbf5d65a0e4e87c2161968b10d2e489652bb47001d82a9b028b4"
            ],
            "version": "==2.4.2"
        },
        "pyrsistent": {
            "hashes": [
                "sha256:34b47fa169d6006b32e99d4b3c4031f155e6e68ebcc107d6454852e8e0ee6533"
            ],
            "version": "==0.15.4"
        },
        "python-dateutil": {
            "hashes": [
                "sha256:7e6584c74aeed623791615e26efd690f29817a27c73085b78e4bad02493df2fb",
                "sha256:c89805f6f4d64db21ed966fda138f8a5ed7a4fdbc1a8ee329ce1b74e3c74da9e"
            ],
            "index": "pypi",
            "version": "==2.8.0"
        },
        "pytz": {
            "hashes": [
                "sha256:26c0b32e437e54a18161324a2fca3c4b9846b74a8dccddd843113109e1116b32",
                "sha256:c894d57500a4cd2d5c71114aaab77dbab5eabd9022308ce5ac9bb93a60a6f0c7"
            ],
            "version": "==2019.2"
        },
        "pyzmq": {
            "hashes": [
                "sha256:01636e95a88d60118479041c6aaaaf5419c6485b7b1d37c9c4dd424b7b9f1121",
                "sha256:021dba0d1436516092c624359e5da51472b11ba8edffa334218912f7e8b65467",
                "sha256:0463bd941b6aead494d4035f7eebd70035293dd6caf8425993e85ad41de13fa3",
                "sha256:05fd51edd81eed798fccafdd49c936b6c166ffae7b32482e4d6d6a2e196af4e6",
                "sha256:1fadc8fbdf3d22753c36d4172169d184ee6654f8d6539e7af25029643363c490",
                "sha256:22efa0596cf245a78a99060fe5682c4cd00c58bb7614271129215c889062db80",
                "sha256:260c70b7c018905ec3659d0f04db735ac830fe27236e43b9dc0532cf7c9873ef",
                "sha256:2762c45e289732d4450406cedca35a9d4d71e449131ba2f491e0bf473e3d2ff2",
                "sha256:2fc6cada8dc53521c1189596f1898d45c5f68603194d3a6453d6db4b27f4e12e",
                "sha256:343b9710a61f2b167673bea1974e70b5dccfe64b5ed10626798f08c1f7227e72",
                "sha256:41bf96d5f554598a0632c3ec28e3026f1d6591a50f580df38eff0b8067efb9e7",
                "sha256:856b2cdf7a1e2cbb84928e1e8db0ea4018709b39804103d3a409e5584f553f57",
                "sha256:85b869abc894672de9aecdf032158ea8ad01e2f0c3b09ef60e3687fb79418096",
                "sha256:93f44739db69234c013a16990e43db1aa0af3cf5a4b8b377d028ff24515fbeb3",
                "sha256:98fa3e75ccb22c0dc99654e3dd9ff693b956861459e8c8e8734dd6247b89eb29",
                "sha256:9a22c94d2e93af8bebd4fcf5fa38830f5e3b1ff0d4424e2912b07651eb1bafb4",
                "sha256:a7d3f4b4bbb5d7866ae727763268b5c15797cbd7b63ea17f3b0ec1067da8994b",
                "sha256:b645a49376547b3816433a7e2d2a99135c8e651e50497e7ecac3bd126e4bea16",
                "sha256:cf0765822e78cf9e45451647a346d443f66792aba906bc340f4e0ac7870c169c",
                "sha256:dc398e1e047efb18bfab7a8989346c6921a847feae2cad69fedf6ca12fb99e2c",
                "sha256:dd5995ae2e80044e33b5077fb4bc2b0c1788ac6feaf15a6b87a00c14b4bdd682",
                "sha256:e03fe5e07e70f245dc9013a9d48ae8cc4b10c33a1968039c5a3b64b5d01d083d",
                "sha256:ea09a306144dff2795e48439883349819bef2c53c0ee62a3c2fae429451843bb",
                "sha256:f4e37f33da282c3c319849877e34f97f0a3acec09622ec61b7333205bdd13b52",
                "sha256:fa4bad0d1d173dee3e8ef3c3eb6b2bb6c723fc7a661eeecc1ecb2fa99860dd45"
            ],
            "version": "==18.1.0"
        },
        "requests": {
            "hashes": [
                "sha256:11e007a8a2aa0323f5a921e9e6a2d7e4e67d9877e85773fba9ba6419025cbeb4",
                "sha256:9cf5292fcd0f598c671cfc1e0d7d1a7f13bb8085e9a590f48c010551dc6c4b31"
            ],
            "version": "==2.22.0"
        },
        "scipy": {
            "hashes": [
                "sha256:0baa64bf42592032f6f6445a07144e355ca876b177f47ad8d0612901c9375bef",
                "sha256:243b04730d7223d2b844bda9500310eecc9eda0cba9ceaf0cde1839f8287dfa8",
                "sha256:2643cfb46d97b7797d1dbdb6f3c23fe3402904e3c90e6facfe6a9b98d808c1b5",
                "sha256:396eb4cdad421f846a1498299474f0a3752921229388f91f60dc3eda55a00488",
                "sha256:3ae3692616975d3c10aca6d574d6b4ff95568768d4525f76222fb60f142075b9",
                "sha256:435d19f80b4dcf67dc090cc04fde2c5c8a70b3372e64f6a9c58c5b806abfa5a8",
                "sha256:46a5e55850cfe02332998b3aef481d33f1efee1960fe6cfee0202c7dd6fc21ab",
                "sha256:75b513c462e58eeca82b22fc00f0d1875a37b12913eee9d979233349fce5c8b2",
                "sha256:7ccfa44a08226825126c4ef0027aa46a38c928a10f0a8a8483c80dd9f9a0ad44",
                "sha256:89dd6a6d329e3f693d1204d5562dd63af0fd7a17854ced17f9cbc37d5b853c8d",
                "sha256:a81da2fe32f4eab8b60d56ad43e44d93d392da228a77e229e59b51508a00299c",
                "sha256:a9d606d11eb2eec7ef893eb825017fbb6eef1e1d0b98a5b7fc11446ebeb2b9b1",
                "sha256:ac37eb652248e2d7cbbfd89619dce5ecfd27d657e714ed049d82f19b162e8d45",
                "sha256:cbc0611699e420774e945f6a4e2830f7ca2b3ee3483fca1aa659100049487dd5",
                "sha256:d02d813ec9958ed63b390ded463163685af6025cb2e9a226ec2c477df90c6957",
                "sha256:dd3b52e00f93fd1c86f2d78243dfb0d02743c94dd1d34ffea10055438e63b99d"
            ],
            "version": "==1.3.1"
        },
        "six": {
            "hashes": [
                "sha256:3350809f0555b11f552448330d0b52d5f24c91a322ea4a15ef22629740f3761c",
                "sha256:d16a0141ec1a18405cd4ce8b4613101da75da0e9a7aec5bdd4fa804d0e0eba73"
            ],
            "version": "==1.12.0"
        },
        "snowballstemmer": {
            "hashes": [
                "sha256:713e53b79cbcf97bc5245a06080a33d54a77e7cce2f789c835a143bcdb5c033e",
                "sha256:da7525a92df56deb788f65493f41720eb76aa5f7f9502e72eb24e97ad3895226"
            ],
            "version": "==1.9.1"
        },
        "sphinx": {
            "hashes": [
                "sha256:0d586b0f8c2fc3cc6559c5e8fd6124628110514fda0e5d7c82e682d749d2e845",
                "sha256:839a3ed6f6b092bb60f492024489cc9e6991360fb9f52ed6361acd510d261069"
            ],
            "index": "pypi",
            "version": "==2.2.0"
        },
        "sphinxcontrib-apidoc": {
            "hashes": [
                "sha256:6671a46b2c6c5b0dca3d8a147849d159065e50443df79614f921b42fbd15cb09",
                "sha256:729bf592cf7b7dd57c4c05794f732dc026127275d785c2a5494521fdde773fb9"
            ],
            "index": "pypi",
            "version": "==0.3.0"
        },
        "sphinxcontrib-applehelp": {
            "hashes": [
                "sha256:edaa0ab2b2bc74403149cb0209d6775c96de797dfd5b5e2a71981309efab3897",
                "sha256:fb8dee85af95e5c30c91f10e7eb3c8967308518e0f7488a2828ef7bc191d0d5d"
            ],
            "version": "==1.0.1"
        },
        "sphinxcontrib-devhelp": {
            "hashes": [
                "sha256:6c64b077937330a9128a4da74586e8c2130262f014689b4b89e2d08ee7294a34",
                "sha256:9512ecb00a2b0821a146736b39f7aeb90759834b07e81e8cc23a9c70bacb9981"
            ],
            "version": "==1.0.1"
        },
        "sphinxcontrib-htmlhelp": {
            "hashes": [
                "sha256:4670f99f8951bd78cd4ad2ab962f798f5618b17675c35c5ac3b2132a14ea8422",
                "sha256:d4fd39a65a625c9df86d7fa8a2d9f3cd8299a3a4b15db63b50aac9e161d8eff7"
            ],
            "version": "==1.0.2"
        },
        "sphinxcontrib-jsmath": {
            "hashes": [
                "sha256:2ec2eaebfb78f3f2078e73666b1415417a116cc848b72e5172e596c871103178",
                "sha256:a9925e4a4587247ed2191a22df5f6970656cb8ca2bd6284309578f2153e0c4b8"
            ],
            "version": "==1.0.1"
        },
        "sphinxcontrib-mermaid": {
            "hashes": [
                "sha256:d2e33529c63c12724193b210dcbd4285ca6cff17b8f91f9dbcb8b4b7d07595e7"
            ],
            "index": "pypi",
            "version": "==0.3.1"
        },
        "sphinxcontrib-qthelp": {
            "hashes": [
                "sha256:513049b93031beb1f57d4daea74068a4feb77aa5630f856fcff2e50de14e9a20",
                "sha256:79465ce11ae5694ff165becda529a600c754f4bc459778778c7017374d4d406f"
            ],
            "version": "==1.0.2"
        },
        "sphinxcontrib-serializinghtml": {
            "hashes": [
                "sha256:c0efb33f8052c04fd7a26c0a07f1678e8512e0faec19f4aa8f2473a8b81d5227",
                "sha256:db6615af393650bf1151a6cd39120c29abaf93cc60db8c48eb2dddbfdc3a9768"
            ],
            "version": "==1.1.3"
        },
        "testpath": {
            "hashes": [
                "sha256:46c89ebb683f473ffe2aab0ed9f12581d4d078308a3cb3765d79c6b2317b0109",
                "sha256:b694b3d9288dbd81685c5d2e7140b81365d46c29f5db4bc659de5aa6b98780f8"
            ],
            "version": "==0.4.2"
        },
        "torchfile": {
            "hashes": [
                "sha256:1955f516824481333f4b5a84367330b9dc6bb4670595419e58078796a06d8a23",
                "sha256:a53dfe134b737845a9f2cb24fe0585317874f965932cebdb0439d13c8da4136e"
            ],
            "version": "==0.1.0"
        },
        "tornado": {
            "hashes": [
                "sha256:349884248c36801afa19e342a77cc4458caca694b0eda633f5878e458a44cb2c",
                "sha256:398e0d35e086ba38a0427c3b37f4337327231942e731edaa6e9fd1865bbd6f60",
                "sha256:4e73ef678b1a859f0cb29e1d895526a20ea64b5ffd510a2307b5998c7df24281",
                "sha256:559bce3d31484b665259f50cd94c5c28b961b09315ccd838f284687245f416e5",
                "sha256:abbe53a39734ef4aba061fca54e30c6b4639d3e1f59653f0da37a0003de148c7",
                "sha256:c845db36ba616912074c5b1ee897f8e0124df269468f25e4fe21fe72f6edd7a9",
                "sha256:c9399267c926a4e7c418baa5cbe91c7d1cf362d505a1ef898fde44a07c9dd8a5"
            ],
            "version": "==6.0.3"
        },
        "traitlets": {
            "hashes": [
                "sha256:9c4bd2d267b7153df9152698efb1050a5d84982d3384a37b2c1f7723ba3e7835",
                "sha256:c6cb5e6f57c5a9bdaa40fa71ce7b4af30298fbab9ece9815b5d995ab6217c7d9"
            ],
            "version": "==4.3.2"
        },
        "urllib3": {
            "hashes": [
                "sha256:b246607a25ac80bedac05c6f282e3cdaf3afb65420fd024ac94435cabe6e18d1",
                "sha256:dbe59173209418ae49d485b87d1681aefa36252ee85884c31346debd19463232"
            ],
            "version": "==1.25.3"
        },
        "visdom": {
            "hashes": [
                "sha256:c73ad23723c24a48156899f78dd76bd4538eba3edf9120b6c65a9528fa677126"
            ],
            "index": "pypi",
            "version": "==0.1.8.9"
        },
        "webencodings": {
            "hashes": [
                "sha256:a0af1213f3c2226497a97e2b3aa01a7e4bee4f403f95be16fc9acd2947514a78",
                "sha256:b36a1c245f2d304965eb4e0a82848379241dc04b865afcc4aab16748587e1923"
            ],
            "version": "==0.5.1"
        },
        "websocket-client": {
            "hashes": [
                "sha256:1151d5fb3a62dc129164292e1227655e4bbc5dd5340a5165dfae61128ec50aa9",
                "sha256:1fd5520878b68b84b5748bb30e592b10d0a91529d5383f74f4964e72b297fd3a"
            ],
            "version": "==0.56.0"
        },
        "werkzeug": {
            "hashes": [
                "sha256:00d32beac38fcd48d329566f80d39f10ec2ed994efbecfb8dd4b320062d05902",
                "sha256:0a24d43be6a7dce81bae05292356176d6c46d63e42a0dd3f9504b210a9cfaa43"
            ],
            "version": "==0.15.6"
        },
        "wtforms": {
            "hashes": [
                "sha256:0cdbac3e7f6878086c334aa25dc5a33869a3954e9d1e015130d65a69309b3b61",
                "sha256:e3ee092c827582c50877cdbd49e9ce6d2c5c1f6561f849b3b068c1b8029626f1"
            ],
            "index": "pypi",
            "version": "==2.2.1"
        }
    },
    "develop": {
        "appnope": {
            "hashes": [
                "sha256:5b26757dc6f79a3b7dc9fab95359328d5747fcb2409d331ea66d0272b90ab2a0",
                "sha256:8b995ffe925347a2138d7ac0fe77155e4311a0ea6d6da4f5128fe4b3cbe5ed71"
            ],
            "markers": "sys_platform == 'darwin'",
            "version": "==0.1.0"
        },
        "atomicwrites": {
            "hashes": [
                "sha256:03472c30eb2c5d1ba9227e4c2ca66ab8287fbfbbda3888aa93dc2e28fc6811b4",
                "sha256:75a9445bac02d8d058d5e1fe689654ba5a6556a1dfd8ce6ec55a0ed79866cfa6"
            ],
            "version": "==1.3.0"
        },
        "attrs": {
            "hashes": [
                "sha256:69c0dbf2ed392de1cb5ec704444b08a5ef81680a61cb899dc08127123af36a79",
                "sha256:f0b870f674851ecbfbbbd364d6b5cbdff9dcedbc7f3f5e18a6891057f21fe399"
            ],
            "version": "==19.1.0"
        },
        "backcall": {
            "hashes": [
                "sha256:38ecd85be2c1e78f77fd91700c76e14667dc21e2713b63876c0eb901196e01e4",
                "sha256:bbbf4b1e5cd2bdb08f915895b51081c041bac22394fdfcfdfbe9f14b77c08bf2"
            ],
            "version": "==0.1.0"
        },
        "bleach": {
            "hashes": [
                "sha256:213336e49e102af26d9cde77dd2d0397afabc5a6bf2fed985dc35b5d1e285a16",
                "sha256:3fdf7f77adcf649c9911387df51254b813185e32b2c6619f690b593a617e19fa"
            ],
            "version": "==3.1.0"
        },
        "certifi": {
            "hashes": [
                "sha256:e4f3620cfea4f83eedc95b24abd9cd56f3c4b146dd0177e83a21b4eb49e21e50",
                "sha256:fd7c7c74727ddcf00e9acd26bba8da604ffec95bf1c2144e67aff7a8b50e6cef"
            ],
            "version": "==2019.9.11"
        },
        "chardet": {
            "hashes": [
                "sha256:84ab92ed1c4d4f16916e05906b6b75a6c0fb5db821cc65e70cbd64a3e2a5eaae",
                "sha256:fc323ffcaeaed0e0a02bf4d117757b98aed530d9ed4531e3e15460124c106691"
            ],
            "version": "==3.0.4"
        },
        "coverage": {
            "hashes": [
                "sha256:08907593569fe59baca0bf152c43f3863201efb6113ecb38ce7e97ce339805a6",
                "sha256:0be0f1ed45fc0c185cfd4ecc19a1d6532d72f86a2bac9de7e24541febad72650",
                "sha256:141f08ed3c4b1847015e2cd62ec06d35e67a3ac185c26f7635f4406b90afa9c5",
                "sha256:19e4df788a0581238e9390c85a7a09af39c7b539b29f25c89209e6c3e371270d",
                "sha256:23cc09ed395b03424d1ae30dcc292615c1372bfba7141eb85e11e50efaa6b351",
                "sha256:245388cda02af78276b479f299bbf3783ef0a6a6273037d7c60dc73b8d8d7755",
                "sha256:331cb5115673a20fb131dadd22f5bcaf7677ef758741312bee4937d71a14b2ef",
                "sha256:386e2e4090f0bc5df274e720105c342263423e77ee8826002dcffe0c9533dbca",
                "sha256:3a794ce50daee01c74a494919d5ebdc23d58873747fa0e288318728533a3e1ca",
                "sha256:60851187677b24c6085248f0a0b9b98d49cba7ecc7ec60ba6b9d2e5574ac1ee9",
                "sha256:63a9a5fc43b58735f65ed63d2cf43508f462dc49857da70b8980ad78d41d52fc",
                "sha256:6b62544bb68106e3f00b21c8930e83e584fdca005d4fffd29bb39fb3ffa03cb5",
                "sha256:6ba744056423ef8d450cf627289166da65903885272055fb4b5e113137cfa14f",
                "sha256:7494b0b0274c5072bddbfd5b4a6c6f18fbbe1ab1d22a41e99cd2d00c8f96ecfe",
                "sha256:826f32b9547c8091679ff292a82aca9c7b9650f9fda3e2ca6bf2ac905b7ce888",
                "sha256:93715dffbcd0678057f947f496484e906bf9509f5c1c38fc9ba3922893cda5f5",
                "sha256:9a334d6c83dfeadae576b4d633a71620d40d1c379129d587faa42ee3e2a85cce",
                "sha256:af7ed8a8aa6957aac47b4268631fa1df984643f07ef00acd374e456364b373f5",
                "sha256:bf0a7aed7f5521c7ca67febd57db473af4762b9622254291fbcbb8cd0ba5e33e",
                "sha256:bf1ef9eb901113a9805287e090452c05547578eaab1b62e4ad456fcc049a9b7e",
                "sha256:c0afd27bc0e307a1ffc04ca5ec010a290e49e3afbe841c5cafc5c5a80ecd81c9",
                "sha256:dd579709a87092c6dbee09d1b7cfa81831040705ffa12a1b248935274aee0437",
                "sha256:df6712284b2e44a065097846488f66840445eb987eb81b3cc6e4149e7b6982e1",
                "sha256:e07d9f1a23e9e93ab5c62902833bf3e4b1f65502927379148b6622686223125c",
                "sha256:e2ede7c1d45e65e209d6093b762e98e8318ddeff95317d07a27a2140b80cfd24",
                "sha256:e4ef9c164eb55123c62411f5936b5c2e521b12356037b6e1c2617cef45523d47",
                "sha256:eca2b7343524e7ba246cab8ff00cab47a2d6d54ada3b02772e908a45675722e2",
                "sha256:eee64c616adeff7db37cc37da4180a3a5b6177f5c46b187894e633f088fb5b28",
                "sha256:ef824cad1f980d27f26166f86856efe11eff9912c4fed97d3804820d43fa550c",
                "sha256:efc89291bd5a08855829a3c522df16d856455297cf35ae827a37edac45f466a7",
                "sha256:fa964bae817babece5aa2e8c1af841bebb6d0b9add8e637548809d040443fee0",
                "sha256:ff37757e068ae606659c28c3bd0d923f9d29a85de79bf25b2b34b148473b5025"
            ],
            "version": "==4.5.4"
        },
        "decorator": {
            "hashes": [
                "sha256:86156361c50488b84a3f148056ea716ca587df2f0de1d34750d35c21312725de",
                "sha256:f069f3a01830ca754ba5258fde2278454a0b5b79e0d7f5c13b3b97e57d4acff6"
            ],
            "version": "==4.4.0"
        },
        "defusedxml": {
            "hashes": [
                "sha256:6687150770438374ab581bb7a1b327a847dd9c5749e396102de3fad4e8a3ef93",
                "sha256:f684034d135af4c6cbb949b8a4d2ed61634515257a67299e5f940fbaa34377f5"
            ],
            "version": "==0.6.0"
        },
        "docker": {
            "hashes": [
                "sha256:acf51b5e3e0d056925c3b780067a6f753c915fffaa46c5f2d79eb0fc1cbe6a01",
                "sha256:cc5b2e94af6a2b1e1ed9d7dcbdc77eff56c36081757baf9ada6e878ea0213164"
            ],
            "index": "pypi",
            "version": "==4.0.2"
        },
        "entrypoints": {
            "hashes": [
                "sha256:589f874b313739ad35be6e0cd7efde2a4e9b6fea91edcc34e58ecbb8dbe56d19",
                "sha256:c70dd71abe5a8c85e55e12c19bd91ccfeec11a6e99044204511f9ed547d48451"
            ],
            "version": "==0.3"
        },
        "filelock": {
            "hashes": [
                "sha256:0abccd31bbba7275d0c28a07eceedbedd9b892b8c479a2c805732ca8fe3bc167",
                "sha256:18d82244ee114f543149c66a6e0c14e9c4f8a1044b5cdaadd0f82159d6a6ff59",
                "sha256:929b7d63ec5b7d6b71b0fa5ac14e030b3f70b75747cef1b10da9b879fef15836"
            ],
            "version": "==3.0.12"
        },
        "flake8": {
            "hashes": [
                "sha256:19241c1cbc971b9962473e4438a2ca19749a7dd002dd1a946eaba171b4114548",
                "sha256:8e9dfa3cecb2400b3738a42c54c3043e821682b9c840b0448c0503f781130696"
            ],
            "index": "pypi",
            "version": "==3.7.8"
        },
        "flake8-docstrings": {
            "hashes": [
                "sha256:1666dd069c9c457ee57e80af3c1a6b37b00cc1801c6fde88e455131bb2e186cd",
                "sha256:9c0db5a79a1affd70fdf53b8765c8a26bf968e59e0252d7f2fc546b41c0cda06"
            ],
            "index": "pypi",
            "version": "==1.4.0"
        },
        "idna": {
            "hashes": [
                "sha256:c357b3f628cf53ae2c4c05627ecc484553142ca23264e593d327bcde5e9c3407",
                "sha256:ea8b7f6188e6fa117537c3df7da9fc686d485087abf6ac197f9c46432f7e4a3c"
            ],
            "version": "==2.8"
        },
        "importlib-metadata": {
            "hashes": [
                "sha256:652234b6ab8f2506ae58e528b6fbcc668831d3cc758e1bc01ef438d328b68cdb",
                "sha256:6f264986fb88042bc1f0535fa9a557e6a376cfe5679dc77caac7fe8b5d43d05f"
            ],
            "markers": "python_version < '3.8'",
            "version": "==0.22"
        },
        "ipykernel": {
            "hashes": [
                "sha256:167c3ef08450f5e060b76c749905acb0e0fbef9365899377a4a1eae728864383",
                "sha256:b503913e0b4cce7ed2de965457dfb2edd633e8234161a60e23f2fe2161345d12"
            ],
            "version": "==5.1.2"
        },
        "ipython": {
            "hashes": [
                "sha256:c4ab005921641e40a68e405e286e7a1fcc464497e14d81b6914b4fd95e5dee9b",
                "sha256:dd76831f065f17bddd7eaa5c781f5ea32de5ef217592cf019e34043b56895aa1"
            ],
            "index": "pypi",
            "version": "==7.8.0"
        },
        "ipython-genutils": {
            "hashes": [
                "sha256:72dd37233799e619666c9f639a9da83c34013a73e8bbc79a7a6348d93c61fab8",
                "sha256:eb2e116e75ecef9d4d228fdc66af54269afa26ab4463042e33785b887c628ba8"
            ],
            "version": "==0.2.0"
        },
        "ipywidgets": {
            "hashes": [
                "sha256:13ffeca438e0c0f91ae583dc22f50379b9d6b28390ac7be8b757140e9a771516",
                "sha256:e945f6e02854a74994c596d9db83444a1850c01648f1574adf144fbbabe05c97"
            ],
            "version": "==7.5.1"
        },
        "jedi": {
            "hashes": [
                "sha256:786b6c3d80e2f06fd77162a07fed81b8baa22dde5d62896a790a331d6ac21a27",
                "sha256:ba859c74fa3c966a22f2aeebe1b74ee27e2a462f56d3f5f7ca4a59af61bfe42e"
            ],
            "version": "==0.15.1"
        },
        "jinja2": {
            "hashes": [
                "sha256:065c4f02ebe7f7cf559e49ee5a95fb800a9e4528727aec6f24402a5374c65013",
                "sha256:14dd6caf1527abb21f08f86c784eac40853ba93edb79552aa1e4b8aef1b61c7b"
            ],
            "version": "==2.10.1"
        },
        "jsonschema": {
            "hashes": [
                "sha256:5f9c0a719ca2ce14c5de2fd350a64fd2d13e8539db29836a86adc990bb1a068f",
                "sha256:8d4a2b7b6c2237e0199c8ea1a6d3e05bf118e289ae2b9d7ba444182a2959560d"
            ],
            "version": "==3.0.2"
        },
        "jupyter": {
            "hashes": [
                "sha256:3e1f86076bbb7c8c207829390305a2b1fe836d471ed54be66a3b8c41e7f46cc7",
                "sha256:5b290f93b98ffbc21c0c7e749f054b3267782166d72fa5e3ed1ed4eaf34a2b78",
                "sha256:d9dc4b3318f310e34c82951ea5d6683f67bed7def4b259fafbfe4f1beb1d8e5f"
            ],
            "index": "pypi",
            "version": "==1.0.0"
        },
        "jupyter-client": {
            "hashes": [
                "sha256:4274f2eef4265bfd00216f44993aa50d890a1abe55e414c817128cf0338ae66a",
                "sha256:4c274aaa3d87b83fa6c6853463f54b8bbff137aeb71e65896ab111c17a62ae63"
            ],
            "version": "==5.3.2"
        },
        "jupyter-console": {
            "hashes": [
                "sha256:308ce876354924fb6c540b41d5d6d08acfc946984bf0c97777c1ddcb42e0b2f5",
                "sha256:cc80a97a5c389cbd30252ffb5ce7cefd4b66bde98219edd16bf5cb6f84bb3568"
            ],
            "version": "==6.0.0"
        },
        "jupyter-core": {
            "hashes": [
                "sha256:2c6e7c1e9f2ac45b5c2ceea5730bc9008d92fe59d0725eac57b04c0edfba24f7",
                "sha256:f4fa22d6cf25f34807c995f22d2923693575c70f02557bcbfbe59bd5ec8d8b84"
            ],
            "version": "==4.5.0"
        },
        "markupsafe": {
            "hashes": [
                "sha256:00bc623926325b26bb9605ae9eae8a215691f33cae5df11ca5424f06f2d1f473",
                "sha256:09027a7803a62ca78792ad89403b1b7a73a01c8cb65909cd876f7fcebd79b161",
                "sha256:09c4b7f37d6c648cb13f9230d847adf22f8171b1ccc4d5682398e77f40309235",
                "sha256:1027c282dad077d0bae18be6794e6b6b8c91d58ed8a8d89a89d59693b9131db5",
                "sha256:24982cc2533820871eba85ba648cd53d8623687ff11cbb805be4ff7b4c971aff",
                "sha256:29872e92839765e546828bb7754a68c418d927cd064fd4708fab9fe9c8bb116b",
                "sha256:43a55c2930bbc139570ac2452adf3d70cdbb3cfe5912c71cdce1c2c6bbd9c5d1",
                "sha256:46c99d2de99945ec5cb54f23c8cd5689f6d7177305ebff350a58ce5f8de1669e",
                "sha256:500d4957e52ddc3351cabf489e79c91c17f6e0899158447047588650b5e69183",
                "sha256:535f6fc4d397c1563d08b88e485c3496cf5784e927af890fb3c3aac7f933ec66",
                "sha256:62fe6c95e3ec8a7fad637b7f3d372c15ec1caa01ab47926cfdf7a75b40e0eac1",
                "sha256:6dd73240d2af64df90aa7c4e7481e23825ea70af4b4922f8ede5b9e35f78a3b1",
                "sha256:717ba8fe3ae9cc0006d7c451f0bb265ee07739daf76355d06366154ee68d221e",
                "sha256:79855e1c5b8da654cf486b830bd42c06e8780cea587384cf6545b7d9ac013a0b",
                "sha256:7c1699dfe0cf8ff607dbdcc1e9b9af1755371f92a68f706051cc8c37d447c905",
                "sha256:88e5fcfb52ee7b911e8bb6d6aa2fd21fbecc674eadd44118a9cc3863f938e735",
                "sha256:8defac2f2ccd6805ebf65f5eeb132adcf2ab57aa11fdf4c0dd5169a004710e7d",
                "sha256:98c7086708b163d425c67c7a91bad6e466bb99d797aa64f965e9d25c12111a5e",
                "sha256:9add70b36c5666a2ed02b43b335fe19002ee5235efd4b8a89bfcf9005bebac0d",
                "sha256:9bf40443012702a1d2070043cb6291650a0841ece432556f784f004937f0f32c",
                "sha256:ade5e387d2ad0d7ebf59146cc00c8044acbd863725f887353a10df825fc8ae21",
                "sha256:b00c1de48212e4cc9603895652c5c410df699856a2853135b3967591e4beebc2",
                "sha256:b1282f8c00509d99fef04d8ba936b156d419be841854fe901d8ae224c59f0be5",
                "sha256:b2051432115498d3562c084a49bba65d97cf251f5a331c64a12ee7e04dacc51b",
                "sha256:ba59edeaa2fc6114428f1637ffff42da1e311e29382d81b339c1817d37ec93c6",
                "sha256:c8716a48d94b06bb3b2524c2b77e055fb313aeb4ea620c8dd03a105574ba704f",
                "sha256:cd5df75523866410809ca100dc9681e301e3c27567cf498077e8551b6d20e42f",
                "sha256:e249096428b3ae81b08327a63a485ad0878de3fb939049038579ac0ef61e17e7"
            ],
            "version": "==1.1.1"
        },
        "mccabe": {
            "hashes": [
                "sha256:ab8a6258860da4b6677da4bd2fe5dc2c659cff31b3ee4f7f5d64e79735b80d42",
                "sha256:dd8d182285a0fe56bace7f45b5e7d1a6ebcbf524e8f3bd87eb0f125271b8831f"
            ],
            "version": "==0.6.1"
        },
        "mistune": {
            "hashes": [
                "sha256:59a3429db53c50b5c6bcc8a07f8848cb00d7dc8bdb431a4ab41920d201d4756e",
                "sha256:88a1051873018da288eee8538d476dffe1262495144b33ecb586c4ab266bb8d4"
            ],
            "version": "==0.8.4"
        },
        "more-itertools": {
            "hashes": [
                "sha256:409cd48d4db7052af495b09dec721011634af3753ae1ef92d2b32f73a745f832",
                "sha256:92b8c4b06dac4f0611c0729b2f2ede52b2e1bac1ab48f089c7ddc12e26bb60c4"
            ],
            "version": "==7.2.0"
        },
        "mypy": {
            "hashes": [
                "sha256:0107bff4f46a289f0e4081d59b77cef1c48ea43da5a0dbf0005d54748b26df2a",
                "sha256:07957f5471b3bb768c61f08690c96d8a09be0912185a27a68700f3ede99184e4",
                "sha256:10af62f87b6921eac50271e667cc234162a194e742d8e02fc4ddc121e129a5b0",
                "sha256:11fd60d2f69f0cefbe53ce551acf5b1cec1a89e7ce2d47b4e95a84eefb2899ae",
                "sha256:15e43d3b1546813669bd1a6ec7e6a11d2888db938e0607f7b5eef6b976671339",
                "sha256:352c24ba054a89bb9a35dd064ee95ab9b12903b56c72a8d3863d882e2632dc76",
                "sha256:437020a39417e85e22ea8edcb709612903a9924209e10b3ec6d8c9f05b79f498",
                "sha256:49925f9da7cee47eebf3420d7c0e00ec662ec6abb2780eb0a16260a7ba25f9c4",
                "sha256:6724fcd5777aa6cebfa7e644c526888c9d639bd22edd26b2a8038c674a7c34bd",
                "sha256:7a17613f7ea374ab64f39f03257f22b5755335b73251d0d253687a69029701ba",
                "sha256:cdc1151ced496ca1496272da7fc356580e95f2682be1d32377c22ddebdf73c91"
            ],
            "index": "pypi",
            "version": "==0.720"
        },
        "mypy-extensions": {
            "hashes": [
                "sha256:37e0e956f41369209a3d5f34580150bcacfabaa57b33a15c0b25f4b5725e0812",
                "sha256:b16cabe759f55e3409a7d231ebd2841378fb0c27a5d1994719e340e4f429ac3e"
            ],
            "version": "==0.4.1"
        },
        "nbconvert": {
            "hashes": [
                "sha256:427a468ec26e7d68a529b95f578d5cbf018cb4c1f889e897681c2b6d11897695",
                "sha256:48d3c342057a2cf21e8df820d49ff27ab9f25fc72b8f15606bd47967333b2709"
            ],
            "version": "==5.6.0"
        },
        "nbformat": {
            "hashes": [
                "sha256:b9a0dbdbd45bb034f4f8893cafd6f652ea08c8c1674ba83f2dc55d3955743b0b",
                "sha256:f7494ef0df60766b7cabe0a3651556345a963b74dbc16bc7c18479041170d402"
            ],
            "version": "==4.4.0"
        },
        "notebook": {
            "hashes": [
                "sha256:660976fe4fe45c7aa55e04bf4bccb9f9566749ff637e9020af3422f9921f9a5d",
                "sha256:b0a290f5cc7792d50a21bec62b3c221dd820bf00efa916ce9aeec4b5354bde20"
            ],
            "version": "==6.0.1"
        },
        "packaging": {
            "hashes": [
                "sha256:a7ac867b97fdc07ee80a8058fe4435ccd274ecc3b0ed61d852d7d53055528cf9",
                "sha256:c491ca87294da7cc01902edbe30a5bc6c4c28172b5138ab4e4aa1b9d7bfaeafe"
            ],
            "version": "==19.1"
        },
        "pandocfilters": {
            "hashes": [
                "sha256:b3dd70e169bb5449e6bc6ff96aea89c5eea8c5f6ab5e207fc2f521a2cf4a0da9"
            ],
            "version": "==1.4.2"
        },
        "parso": {
            "hashes": [
                "sha256:63854233e1fadb5da97f2744b6b24346d2750b85965e7e399bec1620232797dc",
                "sha256:666b0ee4a7a1220f65d367617f2cd3ffddff3e205f3f16a0284df30e774c2a9c"
            ],
            "version": "==0.5.1"
        },
        "pexpect": {
            "hashes": [
                "sha256:2094eefdfcf37a1fdbfb9aa090862c1a4878e5c7e0e7e7088bdb511c558e5cd1",
                "sha256:9e2c1fd0e6ee3a49b28f95d4b33bc389c89b20af6a1255906e90ff1262ce62eb"
            ],
            "markers": "sys_platform != 'win32'",
            "version": "==4.7.0"
        },
        "pickleshare": {
            "hashes": [
                "sha256:87683d47965c1da65cdacaf31c8441d12b8044cdec9aca500cd78fc2c683afca",
                "sha256:9649af414d74d4df115d5d718f82acb59c9d418196b7b4290ed47a12ce62df56"
            ],
            "version": "==0.7.5"
        },
        "pipenv": {
            "hashes": [
                "sha256:56ad5f5cb48f1e58878e14525a6e3129d4306049cb76d2f6a3e95df0d5fc6330",
                "sha256:7df8e33a2387de6f537836f48ac6fcd94eda6ed9ba3d5e3fd52e35b5bc7ff49e",
                "sha256:a673e606e8452185e9817a987572b55360f4d28b50831ef3b42ac3cab3fee846"
            ],
            "version": "==2018.11.26"
        },
        "pluggy": {
            "hashes": [
                "sha256:0db4b7601aae1d35b4a033282da476845aa19185c1e6964b25cf324b5e4ec3e6",
                "sha256:fa5fa1622fa6dd5c030e9cad086fa19ef6a0cf6d7a2d12318e10cb49d6d68f34"
            ],
            "version": "==0.13.0"
        },
        "prometheus-client": {
            "hashes": [
                "sha256:71cd24a2b3eb335cb800c7159f423df1bd4dcd5171b234be15e3f31ec9f622da"
            ],
            "version": "==0.7.1"
        },
        "prompt-toolkit": {
            "hashes": [
                "sha256:11adf3389a996a6d45cc277580d0d53e8a5afd281d0c9ec71b28e6f121463780",
                "sha256:2519ad1d8038fd5fc8e770362237ad0364d16a7650fb5724af6997ed5515e3c1",
                "sha256:977c6583ae813a37dc1c2e1b715892461fcbdaa57f6fc62f33a528c4886c8f55"
            ],
            "version": "==2.0.9"
        },
        "ptyprocess": {
            "hashes": [
                "sha256:923f299cc5ad920c68f2bc0bc98b75b9f838b93b599941a6b63ddbc2476394c0",
                "sha256:d7cc528d76e76342423ca640335bd3633420dc1366f258cb31d05e865ef5ca1f"
            ],
            "markers": "os_name != 'nt'",
            "version": "==0.6.0"
        },
        "py": {
            "hashes": [
                "sha256:64f65755aee5b381cea27766a3a147c3f15b9b6b9ac88676de66ba2ae36793fa",
                "sha256:dc639b046a6e2cff5bbe40194ad65936d6ba360b52b3c3fe1d08a82dd50b5e53"
            ],
            "version": "==1.8.0"
        },
        "pycodestyle": {
            "hashes": [
                "sha256:95a2219d12372f05704562a14ec30bc76b05a5b297b21a5dfe3f6fac3491ae56",
                "sha256:e40a936c9a450ad81df37f549d676d127b1b66000a6c500caa2b085bc0ca976c"
            ],
            "version": "==2.5.0"
        },
        "pydocstyle": {
            "hashes": [
                "sha256:04c84e034ebb56eb6396c820442b8c4499ac5eb94a3bda88951ac3dc519b6058",
                "sha256:66aff87ffe34b1e49bff2dd03a88ce6843be2f3346b0c9814410d34987fbab59"
            ],
            "version": "==4.0.1"
        },
        "pyflakes": {
            "hashes": [
                "sha256:17dbeb2e3f4d772725c777fabc446d5634d1038f234e77343108ce445ea69ce0",
                "sha256:d976835886f8c5b31d47970ed689944a0262b5f3afa00a5a7b4dc81e5449f8a2"
            ],
            "version": "==2.1.1"
        },
        "pygments": {
            "hashes": [
                "sha256:71e430bc85c88a430f000ac1d9b331d2407f681d6f6aec95e8bcfbc3df5b0127",
                "sha256:881c4c157e45f30af185c1ffe8d549d48ac9127433f2c380c24b84572ad66297"
            ],
            "version": "==2.4.2"
        },
        "pyparsing": {
            "hashes": [
                "sha256:6f98a7b9397e206d78cc01df10131398f1c8b8510a2f4d97d9abd82e1aacdd80",
                "sha256:d9338df12903bbf5d65a0e4e87c2161968b10d2e489652bb47001d82a9b028b4"
            ],
            "version": "==2.4.2"
        },
        "pyrsistent": {
            "hashes": [
                "sha256:34b47fa169d6006b32e99d4b3c4031f155e6e68ebcc107d6454852e8e0ee6533"
            ],
            "version": "==0.15.4"
        },
        "pytest": {
            "hashes": [
                "sha256:95d13143cc14174ca1a01ec68e84d76ba5d9d493ac02716fd9706c949a505210",
                "sha256:b78fe2881323bd44fd9bd76e5317173d4316577e7b1cddebae9136a4495ec865"
            ],
            "index": "pypi",
            "version": "==5.1.2"
        },
        "pytest-cov": {
            "hashes": [
                "sha256:2b097cde81a302e1047331b48cadacf23577e431b61e9c6f49a1170bbe3d3da6",
                "sha256:e00ea4fdde970725482f1f35630d12f074e121a23801aabf2ae154ec6bdd343a"
            ],
            "index": "pypi",
            "version": "==2.7.1"
        },
        "python-dateutil": {
            "hashes": [
                "sha256:7e6584c74aeed623791615e26efd690f29817a27c73085b78e4bad02493df2fb",
                "sha256:c89805f6f4d64db21ed966fda138f8a5ed7a4fdbc1a8ee329ce1b74e3c74da9e"
            ],
            "index": "pypi",
            "version": "==2.8.0"
        },
        "pyzmq": {
            "hashes": [
                "sha256:01636e95a88d60118479041c6aaaaf5419c6485b7b1d37c9c4dd424b7b9f1121",
                "sha256:021dba0d1436516092c624359e5da51472b11ba8edffa334218912f7e8b65467",
                "sha256:0463bd941b6aead494d4035f7eebd70035293dd6caf8425993e85ad41de13fa3",
                "sha256:05fd51edd81eed798fccafdd49c936b6c166ffae7b32482e4d6d6a2e196af4e6",
                "sha256:1fadc8fbdf3d22753c36d4172169d184ee6654f8d6539e7af25029643363c490",
                "sha256:22efa0596cf245a78a99060fe5682c4cd00c58bb7614271129215c889062db80",
                "sha256:260c70b7c018905ec3659d0f04db735ac830fe27236e43b9dc0532cf7c9873ef",
                "sha256:2762c45e289732d4450406cedca35a9d4d71e449131ba2f491e0bf473e3d2ff2",
                "sha256:2fc6cada8dc53521c1189596f1898d45c5f68603194d3a6453d6db4b27f4e12e",
                "sha256:343b9710a61f2b167673bea1974e70b5dccfe64b5ed10626798f08c1f7227e72",
                "sha256:41bf96d5f554598a0632c3ec28e3026f1d6591a50f580df38eff0b8067efb9e7",
                "sha256:856b2cdf7a1e2cbb84928e1e8db0ea4018709b39804103d3a409e5584f553f57",
                "sha256:85b869abc894672de9aecdf032158ea8ad01e2f0c3b09ef60e3687fb79418096",
                "sha256:93f44739db69234c013a16990e43db1aa0af3cf5a4b8b377d028ff24515fbeb3",
                "sha256:98fa3e75ccb22c0dc99654e3dd9ff693b956861459e8c8e8734dd6247b89eb29",
                "sha256:9a22c94d2e93af8bebd4fcf5fa38830f5e3b1ff0d4424e2912b07651eb1bafb4",
                "sha256:a7d3f4b4bbb5d7866ae727763268b5c15797cbd7b63ea17f3b0ec1067da8994b",
                "sha256:b645a49376547b3816433a7e2d2a99135c8e651e50497e7ecac3bd126e4bea16",
                "sha256:cf0765822e78cf9e45451647a346d443f66792aba906bc340f4e0ac7870c169c",
                "sha256:dc398e1e047efb18bfab7a8989346c6921a847feae2cad69fedf6ca12fb99e2c",
                "sha256:dd5995ae2e80044e33b5077fb4bc2b0c1788ac6feaf15a6b87a00c14b4bdd682",
                "sha256:e03fe5e07e70f245dc9013a9d48ae8cc4b10c33a1968039c5a3b64b5d01d083d",
                "sha256:ea09a306144dff2795e48439883349819bef2c53c0ee62a3c2fae429451843bb",
                "sha256:f4e37f33da282c3c319849877e34f97f0a3acec09622ec61b7333205bdd13b52",
                "sha256:fa4bad0d1d173dee3e8ef3c3eb6b2bb6c723fc7a661eeecc1ecb2fa99860dd45"
            ],
            "version": "==18.1.0"
        },
        "qtconsole": {
            "hashes": [
                "sha256:40d5d8e00d070ea266dbf6f0da74c4b9597b8b8d67cd8233c3ffd8debf923703",
                "sha256:b91e7412587e6cfe1644696538f73baf5611e837be5406633218443b2827c6d9"
            ],
            "version": "==4.5.5"
        },
        "requests": {
            "hashes": [
                "sha256:11e007a8a2aa0323f5a921e9e6a2d7e4e67d9877e85773fba9ba6419025cbeb4",
                "sha256:9cf5292fcd0f598c671cfc1e0d7d1a7f13bb8085e9a590f48c010551dc6c4b31"
            ],
            "version": "==2.22.0"
        },
        "send2trash": {
            "hashes": [
                "sha256:60001cc07d707fe247c94f74ca6ac0d3255aabcb930529690897ca2a39db28b2",
                "sha256:f1691922577b6fa12821234aeb57599d887c4900b9ca537948d2dac34aea888b"
            ],
            "version": "==1.5.0"
        },
        "six": {
            "hashes": [
                "sha256:3350809f0555b11f552448330d0b52d5f24c91a322ea4a15ef22629740f3761c",
                "sha256:d16a0141ec1a18405cd4ce8b4613101da75da0e9a7aec5bdd4fa804d0e0eba73"
            ],
            "version": "==1.12.0"
        },
        "snowballstemmer": {
            "hashes": [
                "sha256:713e53b79cbcf97bc5245a06080a33d54a77e7cce2f789c835a143bcdb5c033e",
                "sha256:da7525a92df56deb788f65493f41720eb76aa5f7f9502e72eb24e97ad3895226"
            ],
            "version": "==1.9.1"
        },
        "terminado": {
            "hashes": [
                "sha256:d9d012de63acb8223ac969c17c3043337c2fcfd28f3aea1ee429b345d01ef460",
                "sha256:de08e141f83c3a0798b050ecb097ab6259c3f0331b2f7b7750c9075ced2c20c2"
            ],
            "version": "==0.8.2"
        },
        "testpath": {
            "hashes": [
                "sha256:46c89ebb683f473ffe2aab0ed9f12581d4d078308a3cb3765d79c6b2317b0109",
                "sha256:b694b3d9288dbd81685c5d2e7140b81365d46c29f5db4bc659de5aa6b98780f8"
            ],
            "version": "==0.4.2"
        },
        "toml": {
            "hashes": [
                "sha256:229f81c57791a41d65e399fc06bf0848bab550a9dfd5ed66df18ce5f05e73d5c",
                "sha256:235682dd292d5899d361a811df37e04a8828a5b1da3115886b73cf81ebc9100e"
            ],
            "version": "==0.10.0"
        },
        "tornado": {
            "hashes": [
                "sha256:349884248c36801afa19e342a77cc4458caca694b0eda633f5878e458a44cb2c",
                "sha256:398e0d35e086ba38a0427c3b37f4337327231942e731edaa6e9fd1865bbd6f60",
                "sha256:4e73ef678b1a859f0cb29e1d895526a20ea64b5ffd510a2307b5998c7df24281",
                "sha256:559bce3d31484b665259f50cd94c5c28b961b09315ccd838f284687245f416e5",
                "sha256:abbe53a39734ef4aba061fca54e30c6b4639d3e1f59653f0da37a0003de148c7",
                "sha256:c845db36ba616912074c5b1ee897f8e0124df269468f25e4fe21fe72f6edd7a9",
                "sha256:c9399267c926a4e7c418baa5cbe91c7d1cf362d505a1ef898fde44a07c9dd8a5"
            ],
            "version": "==6.0.3"
        },
        "tox": {
            "hashes": [
                "sha256:04f8f1aa05de8e76d7a266ccd14e0d665d429977cd42123bc38efa9b59964e9e",
                "sha256:25ef928babe88c71e3ed3af0c464d1160b01fca2dd1870a5bb26c2dea61a17fc"
            ],
            "index": "pypi",
            "version": "==3.7.0"
        },
        "tox-pipenv": {
            "hashes": [
                "sha256:11342d2953d5be105b9530389191002fc7f9b5a78150d94b19acf87b3ad668dc",
                "sha256:8c82aea4a64db248246d171bffc0e831773432e76e47c25c2fb9a37354e71501"
            ],
            "index": "pypi",
            "version": "==1.9.0"
        },
        "traitlets": {
            "hashes": [
                "sha256:9c4bd2d267b7153df9152698efb1050a5d84982d3384a37b2c1f7723ba3e7835",
                "sha256:c6cb5e6f57c5a9bdaa40fa71ce7b4af30298fbab9ece9815b5d995ab6217c7d9"
            ],
            "version": "==4.3.2"
        },
        "typed-ast": {
            "hashes": [
                "sha256:18511a0b3e7922276346bcb47e2ef9f38fb90fd31cb9223eed42c85d1312344e",
                "sha256:262c247a82d005e43b5b7f69aff746370538e176131c32dda9cb0f324d27141e",
                "sha256:2b907eb046d049bcd9892e3076c7a6456c93a25bebfe554e931620c90e6a25b0",
                "sha256:354c16e5babd09f5cb0ee000d54cfa38401d8b8891eefa878ac772f827181a3c",
                "sha256:4e0b70c6fc4d010f8107726af5fd37921b666f5b31d9331f0bd24ad9a088e631",
                "sha256:630968c5cdee51a11c05a30453f8cd65e0cc1d2ad0d9192819df9978984529f4",
                "sha256:66480f95b8167c9c5c5c87f32cf437d585937970f3fc24386f313a4c97b44e34",
                "sha256:71211d26ffd12d63a83e079ff258ac9d56a1376a25bc80b1cdcdf601b855b90b",
                "sha256:95bd11af7eafc16e829af2d3df510cecfd4387f6453355188342c3e79a2ec87a",
                "sha256:bc6c7d3fa1325a0c6613512a093bc2a2a15aeec350451cbdf9e1d4bffe3e3233",
                "sha256:cc34a6f5b426748a507dd5d1de4c1978f2eb5626d51326e43280941206c209e1",
                "sha256:d755f03c1e4a51e9b24d899561fec4ccaf51f210d52abdf8c07ee2849b212a36",
                "sha256:d7c45933b1bdfaf9f36c579671fec15d25b06c8398f113dab64c18ed1adda01d",
                "sha256:d896919306dd0aa22d0132f62a1b78d11aaf4c9fc5b3410d3c666b818191630a",
                "sha256:ffde2fbfad571af120fcbfbbc61c72469e72f550d676c3342492a9dfdefb8f12"
            ],
            "version": "==1.4.0"
        },
        "typing-extensions": {
            "hashes": [
                "sha256:2ed632b30bb54fc3941c382decfd0ee4148f5c591651c9272473fea2c6397d95",
                "sha256:b1edbbf0652660e32ae780ac9433f4231e7339c7f9a8057d0f042fcbcea49b87",
                "sha256:d8179012ec2c620d3791ca6fe2bf7979d979acdbef1fca0bc56b37411db682ed"
            ],
            "version": "==3.7.4"
        },
        "urllib3": {
            "hashes": [
                "sha256:b246607a25ac80bedac05c6f282e3cdaf3afb65420fd024ac94435cabe6e18d1",
                "sha256:dbe59173209418ae49d485b87d1681aefa36252ee85884c31346debd19463232"
            ],
            "version": "==1.25.3"
        },
        "virtualenv": {
            "hashes": [
                "sha256:680af46846662bb38c5504b78bad9ed9e4f3ba2d54f54ba42494fdf94337fe30",
                "sha256:f78d81b62d3147396ac33fc9d77579ddc42cc2a98dd9ea38886f616b33bc7fb2"
            ],
            "version": "==16.7.5"
        },
        "virtualenv-clone": {
            "hashes": [
                "sha256:532f789a5c88adf339506e3ca03326f20ee82fd08ee5586b44dc859b5b4468c5",
                "sha256:c88ae171a11b087ea2513f260cdac9232461d8e9369bcd1dc143fc399d220557"
            ],
            "version": "==0.5.3"
        },
        "wcwidth": {
            "hashes": [
                "sha256:3df37372226d6e63e1b1e1eda15c594bca98a22d33a23832a90998faa96bc65e",
                "sha256:f4ebe71925af7b40a864553f761ed559b43544f8f71746c2d756c7fe788ade7c"
            ],
            "version": "==0.1.7"
        },
        "webencodings": {
            "hashes": [
                "sha256:a0af1213f3c2226497a97e2b3aa01a7e4bee4f403f95be16fc9acd2947514a78",
                "sha256:b36a1c245f2d304965eb4e0a82848379241dc04b865afcc4aab16748587e1923"
            ],
            "version": "==0.5.1"
        },
        "websocket-client": {
            "hashes": [
                "sha256:1151d5fb3a62dc129164292e1227655e4bbc5dd5340a5165dfae61128ec50aa9",
                "sha256:1fd5520878b68b84b5748bb30e592b10d0a91529d5383f74f4964e72b297fd3a"
            ],
            "version": "==0.56.0"
        },
        "widgetsnbextension": {
            "hashes": [
                "sha256:079f87d87270bce047512400efd70238820751a11d2d8cb137a5a5bdbaf255c7",
                "sha256:bd314f8ceb488571a5ffea6cc5b9fc6cba0adaf88a9d2386b93a489751938bcd"
            ],
            "version": "==3.5.1"
        },
        "zipp": {
            "hashes": [
                "sha256:3718b1cbcd963c7d4c5511a8240812904164b7f381b647143a89d3b98f9bcd8e",
                "sha256:f06903e9f1f43b12d371004b4ac7b06ab39a44adc747266928ae6debfa7b3335"
            ],
            "version": "==0.6.0"
        }
    }
}<|MERGE_RESOLUTION|>--- conflicted
+++ resolved
@@ -1,11 +1,7 @@
 {
     "_meta": {
         "hash": {
-<<<<<<< HEAD
-            "sha256": "8f997ba75fd463fca0e7f9538b4054d0fede292952a6733226865c94b8ed1748"
-=======
-            "sha256": "9aef803e2dd9b9801a379513465be8eb41c7f08d4438fd7986c5f582d31a26f8"
->>>>>>> 19496583
+            "sha256": "8ac8ed5aeb2da98fefe6d2c21d0179fea7491e46381f879b57fa8aa0161218ec"
         },
         "pipfile-spec": 6,
         "requires": {
