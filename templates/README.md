# Templates
Templates for agent development.

Check out the [package documentation](../../master/docs) to learn more about the agent and competition framework.

## Available templates

- `basic.py` this lets you run a preconfigured baseline agent without further development
- `advanced.py` this lets you configure the strategy of the baseline agent without the need to implement the whole agent.
- `expert.py` this lets you start from scratch, only borrowing our agent architecture which separates the agent loop from the event loop.

## Testing with Sandbox (recommended)

To test your agent run it against baseline agents in the sandbox. Follow the steps 1.-3. in sandbox readme, then start your own agent:

```
python3 templates/v1/basic.py --name basic1 --gui
```

The following additional parameters can be used to tune the agent:

- `--register-as`: `choices=['seller', 'buyer', 'both']`, The string indicates whether the baseline agent registers as seller, buyer or both on the oef.
- `--search-for`, `choices=['sellers', 'buyers', 'both']`, The string indicates whether the baseline agent searches for sellers, buyers or both on the oef.
- `--is-world-modeling`, `type=bool`, Whether the agent uses a workd model or not.   
- `--services-interval`, `type=int`, The number of seconds to wait before doing another search.


### Generate private key (optional)

A private key for your agent is generated every time by the library. 
If you want to use the same cryptographic key, you can follow these steps:

- Generate a private key:
      
      python3 scripts/generate_private_key.py private_key.pem
      
- Every time you run your agent, add the parameter `--private-key-pem <pem-file>` to your command:

<<<<<<< HEAD
      python3 templates/v2/basic.py --name basic1 --gui --private-key-pem private_key.pem
=======
      python3 templates/v1/basic.py --name basic1 --gui --private-key private_key.pem
>>>>>>> 6b708a9b

## Testing manually (not recommended)

- First, start the oef:
```
python3 oef_search_pluto_scripts/launch.py -c ./oef_search_pluto_scripts/launch_config.json
```

- Second, start the visdom server in shell:
```
python3 -m visdom.server
```

- Third, tart the controller, followed by two agents in separate terminals.
```
python3 tac/platform/controller.py --verbose --registration-timeout 20 --nb-agents 2 --tx-fee 0.0 --gui
```
```
python3 templates/v1/basic.py --name basic0 --gui
```
```
python3 templates/v1/basic.py --name basic1 --gui
```

The following parameters can be used to tune the agent:

- `--register-as`: `choices=['seller', 'buyer', 'both']`, The string indicates whether the baseline agent registers as seller, buyer or both on the oef.
- `--search-for`, `choices=['sellers', 'buyers', 'both']`, The string indicates whether the baseline agent searches for sellers, buyers or both on the oef.
- `--is-world-modeling`, `type=bool`, Whether the agent uses a workd model or not.   
- `--services-interval`, `type=int`, The number of seconds to wait before doing another search.

- Fourth, navigate to `http://localhost:8097/` and select the appropriate environment.<|MERGE_RESOLUTION|>--- conflicted
+++ resolved
@@ -36,11 +36,7 @@
       
 - Every time you run your agent, add the parameter `--private-key-pem <pem-file>` to your command:
 
-<<<<<<< HEAD
       python3 templates/v2/basic.py --name basic1 --gui --private-key-pem private_key.pem
-=======
-      python3 templates/v1/basic.py --name basic1 --gui --private-key private_key.pem
->>>>>>> 6b708a9b
 
 ## Testing manually (not recommended)
 
