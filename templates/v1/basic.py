#!/usr/bin/env python3
# -*- coding: utf-8 -*-

# ------------------------------------------------------------------------------
#
#   Copyright 2018-2019 Fetch.AI Limited
#
#   Licensed under the Apache License, Version 2.0 (the "License");
#   you may not use this file except in compliance with the License.
#   You may obtain a copy of the License at
#
#       http://www.apache.org/licenses/LICENSE-2.0
#
#   Unless required by applicable law or agreed to in writing, software
#   distributed under the License is distributed on an "AS IS" BASIS,
#   WITHOUT WARRANTIES OR CONDITIONS OF ANY KIND, either express or implied.
#   See the License for the specific language governing permissions and
#   limitations under the License.
#
# ------------------------------------------------------------------------------

"""Template agent, no modification required."""

import argparse
import logging
import threading
import time
import os

from tac.agents.participant.v1.base.strategy import RegisterAs, SearchFor
from tac.agents.participant.v1.examples.baseline import BaselineAgent
from tac.agents.participant.v1.examples.strategy import BaselineStrategy
from tac.gui.dashboards.agent import AgentDashboard


from tac.platform.shared_sim_status import set_shared_status

logger = logging.getLogger(__name__)


def parse_arguments():
    """Arguments parsing."""
    parser = argparse.ArgumentParser("my_agent", description="Launch my agent.")
    parser.add_argument("--name", default="my_baseline_agent", help="Name of the agent.")
    parser.add_argument("--oef-addr", default="127.0.0.1", help="TCP/IP address of the OEF Agent")
    parser.add_argument("--oef-port", default=10000, help="TCP/IP port of the OEF Agent")
    parser.add_argument("--agent-timeout", type=float, default=1.0, help="The time in (fractions of) seconds to time out an agent between act and react.")
    parser.add_argument("--max-reactions", type=int, default=100, help="The maximum number of reactions (messages processed) per call to react.")
    parser.add_argument("--register-as", choices=['seller', 'buyer', 'both'], default='both', help="The string indicates whether the baseline agent registers as seller, buyer or both on the oef.")
    parser.add_argument("--search-for", choices=['sellers', 'buyers', 'both'], default='both', help="The string indicates whether the baseline agent searches for sellers, buyers or both on the oef.")
    parser.add_argument("--is-world-modeling", type=bool, default=False, help="Whether the agent uses a workd model or not.")
    parser.add_argument("--services-interval", type=int, default=5, help="The number of seconds to wait before doing another search.")
    parser.add_argument("--pending-transaction-timeout", type=int, default=30, help="The timeout in seconds to wait for pending transaction/negotiations.")
    parser.add_argument("--private-key-pem", default=None, help="Path to a file containing a private key in PEM format.")
    parser.add_argument("--expected-version-id", type=str, help="The epected version id of the TAC.")
    parser.add_argument("--rejoin", action="store_true", default=False, help="Whether the agent is joining a running TAC.")
    parser.add_argument("--dashboard", action="store_true", help="Show the agent dashboard.")
    parser.add_argument("--visdom-addr", type=str, default="localhost", help="IP address to the Visdom server")
    parser.add_argument("--visdom-port", type=int, default=8097, help="Port of the Visdom server")

    return parser.parse_args()


def monitor_status(agent):
    while True:
        # print("agent: status = {}".format(agent.agent_state))
        set_shared_status("{}".format(agent.agent_state))
        time.sleep(1)


def construct_temp_filename() -> str:
    shared_dir = os.path.join(os.path.dirname(__file__), '../../shared_folder')
    if shared_dir is not None and os.path.isdir(shared_dir):
        return os.path.join(shared_dir, 'temp_agent_status.txt')
    return None



def set_shared_status(status) -> None:
    temp_file_path = construct_temp_filename()
    if temp_file_path is not None:
        f = open(temp_file_path, "w+")
        f.write(status);
        f.close()

def main():
    """Run the script."""
    args = parse_arguments()

    if args.dashboard:
        agent_dashboard = AgentDashboard(agent_name=args.name, visdom_addr=args.visdom_addr, visdom_port=args.visdom_port, env_name=args.name)
    else:
        agent_dashboard = None

    set_shared_status("agent", "Starting agent")

    strategy = BaselineStrategy(register_as=RegisterAs(args.register_as), search_for=SearchFor(args.search_for), is_world_modeling=args.is_world_modeling)
    agent = BaselineAgent(name=args.name, oef_addr=args.oef_addr, oef_port=args.oef_port, agent_timeout=args.agent_timeout, strategy=strategy,
                          max_reactions=args.max_reactions, services_interval=args.services_interval, pending_transaction_timeout=args.pending_transaction_timeout,
<<<<<<< HEAD
                          dashboard=agent_dashboard, private_key_pem=args.private_key_pem, expected_version_id="1")

    # Create thread to pull status
    kill_event = threading.Event()
    status_thread = threading.Thread(target=monitor_status, args=(agent, ))
    status_thread.start()
=======
                          dashboard=agent_dashboard, private_key_pem=args.private_key_pem, expected_version_id=args.expected_version_id)
>>>>>>> 370c479c

    try:
        agent.start(rejoin=args.rejoin)
    finally:
        agent.stop()

    # Stop the status monitoring thread
    kill_event.set()
    status_thread.join(120)

    set_shared_status("agent", "Starting Stopped")


if __name__ == '__main__':
    main()<|MERGE_RESOLUTION|>--- conflicted
+++ resolved
@@ -97,16 +97,12 @@
     strategy = BaselineStrategy(register_as=RegisterAs(args.register_as), search_for=SearchFor(args.search_for), is_world_modeling=args.is_world_modeling)
     agent = BaselineAgent(name=args.name, oef_addr=args.oef_addr, oef_port=args.oef_port, agent_timeout=args.agent_timeout, strategy=strategy,
                           max_reactions=args.max_reactions, services_interval=args.services_interval, pending_transaction_timeout=args.pending_transaction_timeout,
-<<<<<<< HEAD
-                          dashboard=agent_dashboard, private_key_pem=args.private_key_pem, expected_version_id="1")
+                          dashboard=agent_dashboard, private_key_pem=args.private_key_pem, expected_version_id=args.expected_version_id)
 
     # Create thread to pull status
     kill_event = threading.Event()
     status_thread = threading.Thread(target=monitor_status, args=(agent, ))
     status_thread.start()
-=======
-                          dashboard=agent_dashboard, private_key_pem=args.private_key_pem, expected_version_id=args.expected_version_id)
->>>>>>> 370c479c
 
     try:
         agent.start(rejoin=args.rejoin)
