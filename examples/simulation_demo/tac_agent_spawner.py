--- conflicted
+++ resolved
@@ -46,13 +46,13 @@
     parser.add_argument("--nb-agents", type=int, default=10, help="(minimum) number of TAC agent to wait for the competition.")
     parser.add_argument("--nb-goods", type=int, default=10, help="Number of TAC agent to run.")
     parser.add_argument("--money-endowment", type=int, default=200, help="Initial amount of money.")
+    parser.add_argument("--base-good-endowment", default=2, type=int, help="The base amount of per good instances every agent receives.")
     parser.add_argument("--lower-bound-factor", default=1, type=int, help="The lower bound factor of a uniform distribution.")
     parser.add_argument("--upper-bound-factor", default=1, type=int, help="The upper bound factor of a uniform distribution.")
     parser.add_argument("--tx-fee", default=1, type=int, help="The transaction fee.")
     parser.add_argument("--oef-addr", default="127.0.0.1", help="TCP/IP address of the OEF Agent")
     parser.add_argument("--oef-port", default=3333, help="TCP/IP port of the OEF Agent")
     parser.add_argument("--nb-baseline-agents", type=int, default=10, help="Number of baseline agent to run. Defaults to the number of agents of the competition.")
-    parser.add_argument("--base-amount", type=int, default=2, help="Initial quantity for every good.")
     parser.add_argument("--start-time", default=str(datetime.datetime.now() + datetime.timedelta(0, 10)), type=str, help="The start time for the competition (in UTC format).")
     parser.add_argument("--registration-timeout", default=10, type=int, help="The amount of time (in seconds) to wait for agents to register before attempting to start the competition.")
     parser.add_argument("--inactivity-timeout", default=60, type=int, help="The amount of time (in seconds) to wait during inactivity until the termination of the competition.")
@@ -63,18 +63,7 @@
     parser.add_argument("--data-output-dir", default="data", help="The output directory for the simulation data.")
     parser.add_argument("--experiment-id", default=None, help="The experiment ID.")
     parser.add_argument("--plot", default=True, type=bool, help="Plot sequence of transactions and the changes in scores.")
-<<<<<<< HEAD
     parser.add_argument("--gui", action="store_true", help="Enable the GUI.")
-=======
-    parser.add_argument("--money-endowment", default=2, type=int, help="The money amount every agent receives.")
-    parser.add_argument("--base-good-endowment", default=2, type=int, help="The base amount of per good instances every agent receives.")
-    parser.add_argument("--lower-bound-factor", default=1, type=int, help="The lower bound factor of a uniform distribution.")
-    parser.add_argument("--upper-bound-factor", default=1, type=int, help="The upper bound factor of a uniform distribution.")
-    parser.add_argument("--tx-fee", default=1, type=int, help="The transaction fee.")
-    parser.add_argument("--registration-timeout", default=10, type=int, help="The amount of time (in seconds) to wait for agents to register before attempting to start the competition.")
-    parser.add_argument("--inactivity-timeout", default=60, type=int, help="The amount of time (in seconds) to wait during inactivity until the termination of the competition.")
-    parser.add_argument("--competition-timeout", default=240, type=int, help="The amount of time (in seconds) to wait from the start of the competition until the termination of the competition.")
->>>>>>> 6a731ba8
     parser.add_argument("--visdom-addr", default="localhost", help="TCP/IP address of the Visdom server")
     parser.add_argument("--visdom-port", default=8097, help="TCP/IP port of the Visdom server")
     parser.add_argument("--seed", default=42, help="The random seed of the simulation.")
@@ -104,19 +93,6 @@
 def initialize_controller_agent(public_key: str,
                                 oef_addr: str,
                                 oef_port: int,
-<<<<<<< HEAD
-=======
-                                min_nb_agents: int,
-                                nb_goods: int,
-                                tx_fee: int,
-                                money_endowment: int,
-                                base_good_endowment: int,
-                                lower_bound_factor: int,
-                                upper_bound_factor: int,
-                                registration_timeout: int,
-                                inactivity_timeout: int,
-                                competition_timeout: int,
->>>>>>> 6a731ba8
                                 visdom_addr: str,
                                 visdom_port: int,
                                 gui: bool) -> ControllerAgent:
@@ -125,38 +101,14 @@
     :param public_key: the public key of the controller agent.
     :param oef_addr: the TCP/IP address of the OEF Node.
     :param oef_port: the TCP/IP port of the OEF Node.
-<<<<<<< HEAD
-=======
-    :param min_nb_agents: the minimum number of agents to run the competition.
-    :param nb_goods: the number of goods.
-    :param tx_fee: the transaction fee.
-    :param money_endowment: the money amount every agent receives.
-    :param base_good_endowment: the base amount of per good instances every agent receives.
-    :param lower_bound_factor: the lower bound factor of a uniform distribution.
-    :param upper_bound_factor: the upper bound factor of a uniform distribution.
-    :param registration_timeout: the amount of time (in seconds) to wait for agents to register before attempting to start the competition.
-    :param inactivity_timeout: the amount of time (in seconds) to wait during inactivity until the termination of the competition.
-    :param competition_timeout: the amount of time (in seconds) to wait from the start of the competition until the termination of the competition.
->>>>>>> 6a731ba8
     :param visdom_addr: TCP/IP address of the Visdom server.
     :param visdom_port: TCP/IP port of the Visdom server.
-    :param gui: Show the dashboard.
     :return: the controller agent.
     """
 
-<<<<<<< HEAD
     monitor = VisdomMonitor(visdom_addr=visdom_addr, visdom_port=visdom_port) if gui else NullMonitor()
     tac_controller = ControllerAgent(public_key=public_key, oef_addr=oef_addr, oef_port=oef_port, monitor=monitor)
-=======
-    start_time, end_time = _compute_competition_start_and_end_time(registration_timeout, competition_timeout)
-
-    tac_controller = ControllerAgent(public_key=public_key, oef_addr=oef_addr,
-                                     oef_port=oef_port, min_nb_agents=min_nb_agents,
-                                     nb_goods=nb_goods, tx_fee=tx_fee, money_endowment=money_endowment, base_good_endowment=base_good_endowment,
-                                     lower_bound_factor=lower_bound_factor, upper_bound_factor=upper_bound_factor,
-                                     start_time=start_time, end_time=end_time, inactivity_timeout=inactivity_timeout,
-                                     visdom_addr=visdom_addr, visdom_port=visdom_port, gui=gui)
->>>>>>> 6a731ba8
+
     tac_controller.connect()
     tac_controller.register()
     return tac_controller
@@ -267,7 +219,7 @@
                                    money_endowment=arguments.money_endowment,
                                    nb_goods=arguments.nb_goods,
                                    tx_fee=arguments.tx_fee,
-                                   base_amount=arguments.base_amount,
+                                   base_good_endowment=arguments.base_good_endowment,
                                    lower_bound_factor=arguments.lower_bound_factor,
                                    upper_bound_factor=arguments.upper_bound_factor,
                                    start_time=start_datetime,
@@ -312,19 +264,6 @@
         tac_controller = initialize_controller_agent("tac_controller",
                                                      oef_addr=arguments.oef_addr,
                                                      oef_port=arguments.oef_port,
-<<<<<<< HEAD
-=======
-                                                     min_nb_agents=arguments.nb_agents,
-                                                     nb_goods=arguments.nb_goods,
-                                                     tx_fee=arguments.tx_fee,
-                                                     money_endowment=arguments.money_endowment,
-                                                     base_good_endowment=arguments.base_good_endowment,
-                                                     lower_bound_factor=arguments.lower_bound_factor,
-                                                     upper_bound_factor=arguments.upper_bound_factor,
-                                                     registration_timeout=arguments.registration_timeout,
-                                                     inactivity_timeout=arguments.inactivity_timeout,
-                                                     competition_timeout=arguments.competition_timeout,
->>>>>>> 6a731ba8
                                                      visdom_addr=arguments.visdom_addr,
                                                      visdom_port=arguments.visdom_port,
                                                      gui=arguments.gui)
