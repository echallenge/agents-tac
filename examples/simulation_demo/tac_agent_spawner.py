#!/usr/bin/env python3
# -*- coding: utf-8 -*-

# ------------------------------------------------------------------------------
#
#   Copyright 2018-2019 Fetch.AI Limited
#
#   Licensed under the Apache License, Version 2.0 (the "License");
#   you may not use this file except in compliance with the License.
#   You may obtain a copy of the License at
#
#     http://www.apache.org/licenses/LICENSE-2.0
#
#   Unless required by applicable law or agreed to in writing, software
#   distributed under the License is distributed on an "AS IS" BASIS,
#   WITHOUT WARRANTIES OR CONDITIONS OF ANY KIND, either express or implied.
#   See the License for the specific language governing permissions and
#   limitations under the License.
#
# ------------------------------------------------------------------------------

"""Spawn several TAC agents."""
import argparse
import asyncio
import datetime
import logging
import pprint
import random
from threading import Thread
from typing import List

import math

from tac.agents.baseline import BaselineAgent
from tac.agents.controller import ControllerAgent
from tac.helpers.plantuml import plantuml_gen
from tac.stats import GameStats

logger = logging.getLogger("tac")


def parse_arguments():
    parser = argparse.ArgumentParser("tac_agent_spawner")
    parser.add_argument("--nb-agents", type=int, default=10, help="(minimum) number of TAC agent to wait for the competition.")
    parser.add_argument("--nb-goods", type=int, default=10, help="Number of TAC agent to run.")
    parser.add_argument("--nb-baseline-agents", type=int, default=10, help="Number of baseline agent to run. Defaults to the number of agents of the competition.")
    parser.add_argument("--registers-supply", type=bool, default=True, help="A boolean indicating whether the baseline agent registers supply or demand on the oef.")
    parser.add_argument("--oef-addr", default="127.0.0.1", help="TCP/IP address of the OEF Agent")
    parser.add_argument("--oef-port", default=3333, help="TCP/IP port of the OEF Agent")
    parser.add_argument("--uml", default=True, help="Plot uml file")
    parser.add_argument("--data-output-dir", default="data", help="The output directory for the simulation data.")
    parser.add_argument("--experiment-id", default=None, help="The experiment ID.")
    parser.add_argument("--plot", default=True, type=bool, help="Plot sequence of transactions and the changes in scores.")
    parser.add_argument("--lower-bound-factor", default=1, type=int, help="The lower bound factor of a uniform distribution.")
    parser.add_argument("--upper-bound-factor", default=1, type=int, help="The upper bound factor of a uniform distribution.")
    parser.add_argument("--fee", default=1, type=int, help="The transaction fee.")
    parser.add_argument("--registration-timeout", default=10, type=int, help="The amount of time (in seconds) to wait for agents to register before attempting to start the competition.")
    parser.add_argument("--inactivity-timeout", default=60, type=int, help="The amount of time (in seconds) to wait during inactivity until the termination of the competition.")
    parser.add_argument("--competition-timeout", default=120, type=int, help="The amount of time (in seconds) to wait from the start of the competition until the termination of the competition.")
<<<<<<< HEAD
    parser.add_argument("--gui", action="store_true", help="Show the GUI.")
=======
    parser.add_argument("--seed", default=42, help="The random seed of the simulation.")
>>>>>>> 5bcc7998

    arguments = parser.parse_args()
    logger.debug("Arguments: {}".format(pprint.pformat(arguments.__dict__)))

    return arguments


def _compute_competition_start_and_end_time(registration_timeout: int, competition_timeout: int) -> [datetime.datetime, datetime.datetime]:
    """
    Compute the start time of the competition.
    :param registration_timeout: seconds to wait for registration timeout.
    :param competition_timeout: seconds to wait for competition timeout.
    :return: list with the datetime of the start and end of the competition.
    """
    delta_now_to_start = datetime.timedelta(0, registration_timeout)
    delta_start_to_end = datetime.timedelta(0, competition_timeout)
    now = datetime.datetime.now()

    # TODO the "now" might have different meaning depending on where the following line of code is executed.
    start_time = now + delta_now_to_start
    end_time = start_time + delta_start_to_end
    return start_time, end_time


def initialize_controller_agent(public_key: str,
                                oef_addr: str,
                                oef_port: int,
                                min_nb_agents: int,
                                nb_goods: int,
                                fee: int,
                                lower_bound_factor: int,
                                upper_bound_factor: int,
                                registration_timeout: int,
                                inactivity_timeout: int,
                                competition_timeout: int,
                                gui: bool) -> ControllerAgent:
    """
    Initialize the controller agent.
    :param public_key: the public key of the controller agent.
    :param oef_addr: the TCP/IP address of the OEF Node.
    :param oef_port: the TCP/IP port of the OEF Node.
    :param min_nb_agents: the minimum number of agents to run the competition.
    :param nb_goods: the number of goods.
    :param fee: the transaction fee.
    :param lower_bound_factor: the lower bound factor of a uniform distribution.
    :param upper_bound_factor: the upper bound factor of a uniform distribution.
    :param registration_timeout: the amount of time (in seconds) to wait for agents to register before attempting to start the competition.
    :param inactivity_timeout: the amount of time (in seconds) to wait during inactivity until the termination of the competition.
    :param competition_timeout: the amount of time (in seconds) to wait from the start of the competition until the termination of the competition.
    :param gui: Show the dashboard.
    :return: the controller agent.
    """

    start_time, end_time = _compute_competition_start_and_end_time(registration_timeout, competition_timeout)

    tac_controller = ControllerAgent(public_key=public_key, oef_addr=oef_addr,
                                     oef_port=oef_port, min_nb_agents=min_nb_agents,
                                     nb_goods=nb_goods, fee=fee, lower_bound_factor=lower_bound_factor,
                                     upper_bound_factor=upper_bound_factor, start_time=start_time, end_time=end_time,
                                     inactivity_timeout=inactivity_timeout, gui=gui)
    tac_controller.connect()
    tac_controller.register()
    return tac_controller


def _make_id(agent_id: int, nb_agents: int) -> str:
    """
    Make the public key for baseline agents from an integer identifier.
    E.g. from '0' to 'tac_agent_00'.

    E.g.:

    >>> _make_id(2, 10)
    'agent_2'
    >>> _make_id(2, 100)
    'agent_02'
    >>> _make_id(2, 101)
    'agent_002'

    :param agent_id: the agent id.
    :param nb_agents: the overall number of agents.
    :return: the formatted name.
    :return: the string associated to the integer id.
    """
    max_number_of_digits = math.ceil(math.log10(nb_agents))
    string_format = "tac_agent_{:0" + str(max_number_of_digits) + "}"
    result = string_format.format(agent_id)
    return result


def initialize_baseline_agent(agent_pbk: str, oef_addr: str, oef_port: int, registers_supply: bool) -> BaselineAgent:
    """
    Initialize one baseline agent.
    :param agent_pbk: the public key of the Baseline agent.
    :param oef_addr: IP address of the OEF Node.
    :param oef_port: TCP port of the OEF Node.
    :param registers_supply: whether the baseline agent registers supply or demand on the oef.
    :return: the baseline agent.
    """

    # Notice: we create a new asyncio loop, so we can run it in an independent thread.
    return BaselineAgent(agent_pbk, oef_addr, oef_port, loop=asyncio.new_event_loop(), register_supply=registers_supply)


def initialize_baseline_agents(nb_baseline_agents: int, oef_addr: str, oef_port: int, register_supply: bool) -> List[BaselineAgent]:
    """
    Initialize a list of baseline agents.
    :param nb_baseline_agents: number of agents to initialize.
    :param oef_addr: IP address of the OEF Node.
    :param oef_port: TCP port of the OEF Node.
    :param register_supply: whether the baseline agents register supply or demand on the oef.
    :return: A list of baseline agents.
    """
    baseline_agents = [initialize_baseline_agent(_make_id(i, nb_baseline_agents), oef_addr, oef_port, register_supply)
                       for i in range(nb_baseline_agents)]
    return baseline_agents


def run_baseline_agent(agent: BaselineAgent) -> None:
    """Run a baseline agent."""
    agent.connect()
    agent.register_to_tac()
    agent.run()


def run_controller(tac_controller: ControllerAgent) -> None:
    """Run a controller agent."""
    tac_controller.run_controller()


def run(tac_controller: ControllerAgent, baseline_agents: List[BaselineAgent]):
    """
    Run the controller agent and all the baseline agents. More specifically:
        - run a thread for every message processing loop (i.e. the one in `oef.core.OEFProxy.loop()`).
        - start the countdown for the start of the competition.
          See the method tac.agents.controller.ControllerAgent.timeout_competition()).

    Returns only when all the jobs are completed (e.g. the timeout job) or stopped (e.g. the processing loop).
    """

    # generate task for the controller
    controller_thread = Thread(target=run_controller, args=(tac_controller, ))
    timeout_thread = Thread(target=tac_controller.game_handler.timeout_competition, args=())

    # generate tasks for baseline agents
    baseline_threads = [Thread(target=run_baseline_agent, args=(baseline_agent, ))for baseline_agent in baseline_agents]

    # launch all thread.
    all_threads = [controller_thread, timeout_thread] + baseline_threads
    for thread in all_threads:
        thread.start()

    # wait for every thread. This part is blocking.
    for thread in all_threads:
        thread.join()


if __name__ == '__main__':
    arguments = parse_arguments()
    random.seed(arguments.seed)
    try:

        tac_controller = initialize_controller_agent("tac_controller", arguments.oef_addr, arguments.oef_port,
                                                     arguments.nb_agents, arguments.nb_goods, arguments.fee,
                                                     arguments.lower_bound_factor, arguments.upper_bound_factor,
                                                     arguments.registration_timeout, arguments.inactivity_timeout, arguments.competition_timeout,
                                                     arguments.gui)
        baseline_agents = initialize_baseline_agents(arguments.nb_baseline_agents, arguments.oef_addr, arguments.oef_port, arguments.registers_supply)
        run(tac_controller, baseline_agents)

    except KeyboardInterrupt:
        logger.debug("Simulation interrupted...")
    except Exception:
        logger.exception("Unexpected exception.")
        exit(-1)
    finally:
        experiment_name = arguments.experiment_id if arguments.experiment_id is not None else str(datetime.datetime.now()).replace(" ", "_")
        logger.debug("Saving simulation data...")
        tac_controller.dump(arguments.data_output_dir, experiment_name)
        if arguments.uml:
            logger.debug("Generating transition diagram...")
            plantuml_gen.dump(arguments.data_output_dir, experiment_name)
        if arguments.plot and tac_controller.game_handler.is_game_running():
            logger.debug("Plotting data...")
            game_stats = GameStats(tac_controller.game_handler.current_game)
            game_stats.dump(arguments.data_output_dir, experiment_name)<|MERGE_RESOLUTION|>--- conflicted
+++ resolved
@@ -57,11 +57,8 @@
     parser.add_argument("--registration-timeout", default=10, type=int, help="The amount of time (in seconds) to wait for agents to register before attempting to start the competition.")
     parser.add_argument("--inactivity-timeout", default=60, type=int, help="The amount of time (in seconds) to wait during inactivity until the termination of the competition.")
     parser.add_argument("--competition-timeout", default=120, type=int, help="The amount of time (in seconds) to wait from the start of the competition until the termination of the competition.")
-<<<<<<< HEAD
     parser.add_argument("--gui", action="store_true", help="Show the GUI.")
-=======
     parser.add_argument("--seed", default=42, help="The random seed of the simulation.")
->>>>>>> 5bcc7998
 
     arguments = parser.parse_args()
     logger.debug("Arguments: {}".format(pprint.pformat(arguments.__dict__)))
