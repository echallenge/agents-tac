--- conflicted
+++ resolved
@@ -92,11 +92,7 @@
 
         cls.agent1.send_message(0, 0, cls.controller_agent.crypto.public_key, Register(crypto.public_key, crypto, 'agent_name').serialize())
 
-<<<<<<< HEAD
-        time.sleep(5.0)
-=======
         time.sleep(10.0)
->>>>>>> 6ec60689
 
         job.join()
         cls.agent1.stop()
