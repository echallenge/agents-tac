--- conflicted
+++ resolved
@@ -25,13 +25,8 @@
 from typing import Optional
 
 from tac.aea.agent import Agent
-<<<<<<< HEAD
-from tac.aea.channel.oef import OEFNetworkMailBox
+from tac.aea.channel.oef import OEFMailBox
 from tac.aea.mail.base import Envelope
-=======
-from tac.aea.mail.oef import OEFMailBox
-from tac.aea.mail.protocol import Envelope
->>>>>>> eda837b6
 from tac.gui.dashboards.agent import AgentDashboard
 
 logger = logging.getLogger(__name__)
