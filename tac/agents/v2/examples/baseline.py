import argparse
from typing import Optional

from tac.agents.v2.base.participant_agent import ParticipantAgent
from tac.agents.v2.base.strategy import Strategy, SearchFor, RegisterAs
from tac.agents.v2.examples.strategy import BaselineStrategy
from tac.gui.dashboards.agent import AgentDashboard
from tac.gui.dashboards.base import start_visdom_server


class BaselineAgent(ParticipantAgent):

    def __init__(self, name: str, oef_addr: str, oef_port: int, strategy: Strategy, services_interval: int = 10, pending_transaction_timeout: int = 30, dashboard: Optional[AgentDashboard] = None):
        super().__init__(name, oef_addr, oef_port, strategy, services_interval, pending_transaction_timeout, dashboard)


def _parse_arguments():
    parser = argparse.ArgumentParser("BaselineAgent", description="Launch the BaselineAgent.")
    parser.add_argument("--name", default="baseline_agent", help="Name of the agent.")
    parser.add_argument("--gui", action="store_true", help="Show the GUI.")
    parser.add_argument("--visdom_addr", type=str, default="localhost", help="Show the GUI.")
    parser.add_argument("--visdom_port", type=int, default=8097, help="Show the GUI.")
    return parser.parse_args()


if __name__ == '__main__':

    arguments = _parse_arguments()
    process = None
    if arguments.gui:
        process = start_visdom_server()
        dashboard = AgentDashboard(agent_name=arguments.name, env_name=arguments.name)
    else:
        process = None
        dashboard = None

<<<<<<< HEAD
    strategy = BaselineStrategy(register_as=RegisterAs.BOTH, search_for=SearchFor.BOTH, is_world_modeling=False)
    agent = BaselineAgent(arguments.name, "127.0.0.1", 3333, strategy, 10, 30)
    try:
        agent.start()
    finally:
        agent.stop()
        agent.game_instance.lock_manager.stop()
=======
    strategy = BaselineStrategy(register_as='both', search_for='both', is_world_modeling=False)
    agent = BaselineAgent(arguments.name, "127.0.0.1", 3333, strategy, 10, 30, dashboard)
    try:
        agent.start()
    finally:
        if not agent.liveness.is_stopped:
            agent.stop()
        if process is not None:
            process.terminate()
>>>>>>> 2dfec063
<|MERGE_RESOLUTION|>--- conflicted
+++ resolved
@@ -34,22 +34,13 @@
         process = None
         dashboard = None
 
-<<<<<<< HEAD
     strategy = BaselineStrategy(register_as=RegisterAs.BOTH, search_for=SearchFor.BOTH, is_world_modeling=False)
-    agent = BaselineAgent(arguments.name, "127.0.0.1", 3333, strategy, 10, 30)
-    try:
-        agent.start()
-    finally:
-        agent.stop()
-        agent.game_instance.lock_manager.stop()
-=======
-    strategy = BaselineStrategy(register_as='both', search_for='both', is_world_modeling=False)
     agent = BaselineAgent(arguments.name, "127.0.0.1", 3333, strategy, 10, 30, dashboard)
     try:
         agent.start()
     finally:
         if not agent.liveness.is_stopped:
             agent.stop()
+            agent.game_instance.lock_manager.stop()
         if process is not None:
-            process.terminate()
->>>>>>> 2dfec063
+            process.terminate()